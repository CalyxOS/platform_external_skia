/*
 * Copyright 2007 The Android Open Source Project
 *
 * Use of this source code is governed by a BSD-style license that can be
 * found in the LICENSE file.
 */


#include "SkScaledBitmapSampler.h"
#include "SkBitmap.h"
#include "SkColorPriv.h"
#include "SkDither.h"
#include "SkTypes.h"

// 8888

static bool Sample_Gray_D8888(void* SK_RESTRICT dstRow,
                              const uint8_t* SK_RESTRICT src,
                              int width, int deltaSrc, int, const SkPMColor[]) {
    SkPMColor* SK_RESTRICT dst = (SkPMColor*)dstRow;
    for (int x = 0; x < width; x++) {
        dst[x] = SkPackARGB32(0xFF, src[0], src[0], src[0]);
        src += deltaSrc;
    }
    return false;
}

static SkScaledBitmapSampler::RowProc get_gray_to_8888_proc(const SkImageDecoder& decoder) {
    // Dither, unpremul, and skipZeroes have no effect
    return Sample_Gray_D8888;
}

static bool Sample_RGBx_D8888(void* SK_RESTRICT dstRow,
                              const uint8_t* SK_RESTRICT src,
                              int width, int deltaSrc, int, const SkPMColor[]) {
    SkPMColor* SK_RESTRICT dst = (SkPMColor*)dstRow;
    for (int x = 0; x < width; x++) {
        dst[x] = SkPackARGB32(0xFF, src[0], src[1], src[2]);
        src += deltaSrc;
    }
    return false;
}

static SkScaledBitmapSampler::RowProc get_RGBx_to_8888_proc(const SkImageDecoder& decoder) {
    // Dither, unpremul, and skipZeroes have no effect
    return Sample_RGBx_D8888;
}

static bool Sample_RGBA_D8888(void* SK_RESTRICT dstRow,
                              const uint8_t* SK_RESTRICT src,
                              int width, int deltaSrc, int, const SkPMColor[]) {
    SkPMColor* SK_RESTRICT dst = (SkPMColor*)dstRow;
    unsigned alphaMask = 0xFF;
    for (int x = 0; x < width; x++) {
        unsigned alpha = src[3];
        dst[x] = SkPreMultiplyARGB(alpha, src[0], src[1], src[2]);
        src += deltaSrc;
        alphaMask &= alpha;
    }
    return alphaMask != 0xFF;
}

static bool Sample_RGBA_D8888_Unpremul(void* SK_RESTRICT dstRow,
                                       const uint8_t* SK_RESTRICT src,
                                       int width, int deltaSrc, int,
                                       const SkPMColor[]) {
    uint32_t* SK_RESTRICT dst = reinterpret_cast<uint32_t*>(dstRow);
    unsigned alphaMask = 0xFF;
    for (int x = 0; x < width; x++) {
        unsigned alpha = src[3];
        dst[x] = SkPackARGB32NoCheck(alpha, src[0], src[1], src[2]);
        src += deltaSrc;
        alphaMask &= alpha;
    }
    return alphaMask != 0xFF;
}

static bool Sample_RGBA_D8888_SkipZ(void* SK_RESTRICT dstRow,
                                    const uint8_t* SK_RESTRICT src,
                                    int width, int deltaSrc, int,
                                    const SkPMColor[]) {
    SkPMColor* SK_RESTRICT dst = (SkPMColor*)dstRow;
    unsigned alphaMask = 0xFF;
    for (int x = 0; x < width; x++) {
        unsigned alpha = src[3];
        if (0 != alpha) {
            dst[x] = SkPreMultiplyARGB(alpha, src[0], src[1], src[2]);
        }
        src += deltaSrc;
        alphaMask &= alpha;
    }
    return alphaMask != 0xFF;
}

static SkScaledBitmapSampler::RowProc get_RGBA_to_8888_proc(const SkImageDecoder& decoder) {
    // Dither has no effect.
    if (decoder.getRequireUnpremultipliedColors()) {
        // We could check each component for a zero, at the expense of extra checks.
        // For now, just return unpremul.
        return Sample_RGBA_D8888_Unpremul;
    }
    // Supply the versions that premultiply the colors
    if (decoder.getSkipWritingZeroes()) {
        return Sample_RGBA_D8888_SkipZ;
    }
    return Sample_RGBA_D8888;
}

// 565

static bool Sample_Gray_D565(void* SK_RESTRICT dstRow,
                             const uint8_t* SK_RESTRICT src,
                             int width, int deltaSrc, int, const SkPMColor[]) {
    uint16_t* SK_RESTRICT dst = (uint16_t*)dstRow;
    for (int x = 0; x < width; x++) {
        dst[x] = SkPack888ToRGB16(src[0], src[0], src[0]);
        src += deltaSrc;
    }
    return false;
}

static bool Sample_Gray_D565_D(void* SK_RESTRICT dstRow,
                               const uint8_t* SK_RESTRICT src,
                           int width, int deltaSrc, int y, const SkPMColor[]) {
    uint16_t* SK_RESTRICT dst = (uint16_t*)dstRow;
    DITHER_565_SCAN(y);
    for (int x = 0; x < width; x++) {
        dst[x] = SkDitherRGBTo565(src[0], src[0], src[0], DITHER_VALUE(x));
        src += deltaSrc;
    }
    return false;
}

static SkScaledBitmapSampler::RowProc get_gray_to_565_proc(const SkImageDecoder& decoder) {
    // Unpremul and skip zeroes make no difference
    if (decoder.getDitherImage()) {
        return Sample_Gray_D565_D;
    }
    return Sample_Gray_D565;
}

static bool Sample_RGBx_D565(void* SK_RESTRICT dstRow,
                             const uint8_t* SK_RESTRICT src,
                             int width, int deltaSrc, int, const SkPMColor[]) {
    uint16_t* SK_RESTRICT dst = (uint16_t*)dstRow;
    for (int x = 0; x < width; x++) {
        dst[x] = SkPack888ToRGB16(src[0], src[1], src[2]);
        src += deltaSrc;
    }
    return false;
}

static bool Sample_RGBx_D565_D(void* SK_RESTRICT dstRow,
                               const uint8_t* SK_RESTRICT src,
                               int width, int deltaSrc, int y,
                               const SkPMColor[]) {
    uint16_t* SK_RESTRICT dst = (uint16_t*)dstRow;
    DITHER_565_SCAN(y);
    for (int x = 0; x < width; x++) {
        dst[x] = SkDitherRGBTo565(src[0], src[1], src[2], DITHER_VALUE(x));
        src += deltaSrc;
    }
    return false;
}

static SkScaledBitmapSampler::RowProc get_RGBx_to_565_proc(const SkImageDecoder& decoder) {
    // Unpremul and skip zeroes make no difference
    if (decoder.getDitherImage()) {
        return Sample_RGBx_D565_D;
    }
    return Sample_RGBx_D565;
}


static bool Sample_D565_D565(void* SK_RESTRICT dstRow,
                             const uint8_t* SK_RESTRICT src,
                             int width, int deltaSrc, int, const SkPMColor[]) {
    uint16_t* SK_RESTRICT dst = (uint16_t*)dstRow;
    uint16_t* SK_RESTRICT castedSrc = (uint16_t*) src;
    for (int x = 0; x < width; x++) {
        dst[x] = castedSrc[0];
        castedSrc += deltaSrc >> 1;
    }
    return false;
}

static SkScaledBitmapSampler::RowProc get_565_to_565_proc(const SkImageDecoder& decoder) {
    // Unpremul, dither, and skip zeroes have no effect
    return Sample_D565_D565;
}

// 4444

static bool Sample_Gray_D4444(void* SK_RESTRICT dstRow,
                              const uint8_t* SK_RESTRICT src,
                              int width, int deltaSrc, int, const SkPMColor[]) {
    SkPMColor16* SK_RESTRICT dst = (SkPMColor16*)dstRow;
    for (int x = 0; x < width; x++) {
        unsigned gray = src[0] >> 4;
        dst[x] = SkPackARGB4444(0xF, gray, gray, gray);
        src += deltaSrc;
    }
    return false;
}

static bool Sample_Gray_D4444_D(void* SK_RESTRICT dstRow,
                                const uint8_t* SK_RESTRICT src,
                            int width, int deltaSrc, int y, const SkPMColor[]) {
    SkPMColor16* SK_RESTRICT dst = (SkPMColor16*)dstRow;
    DITHER_4444_SCAN(y);
    for (int x = 0; x < width; x++) {
        dst[x] = SkDitherARGB32To4444(0xFF, src[0], src[0], src[0],
                                      DITHER_VALUE(x));
        src += deltaSrc;
    }
    return false;
}

static SkScaledBitmapSampler::RowProc get_gray_to_4444_proc(const SkImageDecoder& decoder) {
    // Skip zeroes and unpremul make no difference
    if (decoder.getDitherImage()) {
        return Sample_Gray_D4444_D;
    }
    return Sample_Gray_D4444;
}

static bool Sample_RGBx_D4444(void* SK_RESTRICT dstRow,
                              const uint8_t* SK_RESTRICT src,
                              int width, int deltaSrc, int, const SkPMColor[]) {
    SkPMColor16* SK_RESTRICT dst = (SkPMColor16*)dstRow;
    for (int x = 0; x < width; x++) {
        dst[x] = SkPackARGB4444(0xF, src[0] >> 4, src[1] >> 4, src[2] >> 4);
        src += deltaSrc;
    }
    return false;
}

static bool Sample_RGBx_D4444_D(void* SK_RESTRICT dstRow,
                                const uint8_t* SK_RESTRICT src,
                            int width, int deltaSrc, int y, const SkPMColor[]) {
    SkPMColor16* dst = (SkPMColor16*)dstRow;
    DITHER_4444_SCAN(y);

    for (int x = 0; x < width; x++) {
        dst[x] = SkDitherARGB32To4444(0xFF, src[0], src[1], src[2],
                                      DITHER_VALUE(x));
        src += deltaSrc;
    }
    return false;
}

static SkScaledBitmapSampler::RowProc get_RGBx_to_4444_proc(const SkImageDecoder& decoder) {
    // Skip zeroes and unpremul make no difference
    if (decoder.getDitherImage()) {
        return Sample_RGBx_D4444_D;
    }
    return Sample_RGBx_D4444;
}

static bool Sample_RGBA_D4444(void* SK_RESTRICT dstRow,
                              const uint8_t* SK_RESTRICT src,
                              int width, int deltaSrc, int, const SkPMColor[]) {
    SkPMColor16* SK_RESTRICT dst = (SkPMColor16*)dstRow;
    unsigned alphaMask = 0xFF;

    for (int x = 0; x < width; x++) {
        unsigned alpha = src[3];
        SkPMColor c = SkPreMultiplyARGB(alpha, src[0], src[1], src[2]);
        dst[x] = SkPixel32ToPixel4444(c);
        src += deltaSrc;
        alphaMask &= alpha;
    }
    return alphaMask != 0xFF;
}

static bool Sample_RGBA_D4444_SkipZ(void* SK_RESTRICT dstRow,
                                    const uint8_t* SK_RESTRICT src,
                                    int width, int deltaSrc, int,
                                    const SkPMColor[]) {
    SkPMColor16* SK_RESTRICT dst = (SkPMColor16*)dstRow;
    unsigned alphaMask = 0xFF;

    for (int x = 0; x < width; x++) {
        unsigned alpha = src[3];
        if (alpha != 0) {
            SkPMColor c = SkPreMultiplyARGB(alpha, src[0], src[1], src[2]);
            dst[x] = SkPixel32ToPixel4444(c);
        }
        src += deltaSrc;
        alphaMask &= alpha;
    }
    return alphaMask != 0xFF;
}


static bool Sample_RGBA_D4444_D(void* SK_RESTRICT dstRow,
                                const uint8_t* SK_RESTRICT src,
                                int width, int deltaSrc, int y,
                                const SkPMColor[]) {
    SkPMColor16* SK_RESTRICT dst = (SkPMColor16*)dstRow;
    unsigned alphaMask = 0xFF;
    DITHER_4444_SCAN(y);

    for (int x = 0; x < width; x++) {
        unsigned alpha = src[3];
        SkPMColor c = SkPreMultiplyARGB(alpha, src[0], src[1], src[2]);
        dst[x] = SkDitherARGB32To4444(c, DITHER_VALUE(x));
        src += deltaSrc;
        alphaMask &= alpha;
    }
    return alphaMask != 0xFF;
}

static bool Sample_RGBA_D4444_D_SkipZ(void* SK_RESTRICT dstRow,
                                      const uint8_t* SK_RESTRICT src,
                                      int width, int deltaSrc, int y,
                                      const SkPMColor[]) {
    SkPMColor16* SK_RESTRICT dst = (SkPMColor16*)dstRow;
    unsigned alphaMask = 0xFF;
    DITHER_4444_SCAN(y);

    for (int x = 0; x < width; x++) {
        unsigned alpha = src[3];
        if (alpha != 0) {
            SkPMColor c = SkPreMultiplyARGB(alpha, src[0], src[1], src[2]);
            dst[x] = SkDitherARGB32To4444(c, DITHER_VALUE(x));
        }
        src += deltaSrc;
        alphaMask &= alpha;
    }
    return alphaMask != 0xFF;
}

static SkScaledBitmapSampler::RowProc get_RGBA_to_4444_proc(const SkImageDecoder& decoder) {
    if (decoder.getRequireUnpremultipliedColors()) {
        // Unpremultiplied is not supported for 4444
        return NULL;
    }
    const bool dither = decoder.getDitherImage();
    if (decoder.getSkipWritingZeroes()) {
        if (dither) {
            return Sample_RGBA_D4444_D_SkipZ;
        }
        return Sample_RGBA_D4444_SkipZ;
    }
    if (dither) {
        return Sample_RGBA_D4444_D;
    }
    return Sample_RGBA_D4444;
}

// Index

#define A32_MASK_IN_PLACE   (SkPMColor)(SK_A32_MASK << SK_A32_SHIFT)

static bool Sample_Index_D8888(void* SK_RESTRICT dstRow,
                               const uint8_t* SK_RESTRICT src,
                       int width, int deltaSrc, int, const SkPMColor ctable[]) {

    SkPMColor* SK_RESTRICT dst = (SkPMColor*)dstRow;
    SkPMColor cc = A32_MASK_IN_PLACE;
    for (int x = 0; x < width; x++) {
        SkPMColor c = ctable[*src];
        cc &= c;
        dst[x] = c;
        src += deltaSrc;
    }
    return cc != A32_MASK_IN_PLACE;
}

static bool Sample_Index_D8888_SkipZ(void* SK_RESTRICT dstRow,
                                     const uint8_t* SK_RESTRICT src,
                                     int width, int deltaSrc, int,
                                     const SkPMColor ctable[]) {

    SkPMColor* SK_RESTRICT dst = (SkPMColor*)dstRow;
    SkPMColor cc = A32_MASK_IN_PLACE;
    for (int x = 0; x < width; x++) {
        SkPMColor c = ctable[*src];
        cc &= c;
        if (c != 0) {
            dst[x] = c;
        }
        src += deltaSrc;
    }
    return cc != A32_MASK_IN_PLACE;
}

static SkScaledBitmapSampler::RowProc get_index_to_8888_proc(const SkImageDecoder& decoder) {
    if (decoder.getRequireUnpremultipliedColors()) {
        // Unpremultiplied is not supported for an index source.
        return NULL;
    }
    // Dither makes no difference
    if (decoder.getSkipWritingZeroes()) {
        return Sample_Index_D8888_SkipZ;
    }
    return Sample_Index_D8888;
}

static bool Sample_Index_D565(void* SK_RESTRICT dstRow,
                               const uint8_t* SK_RESTRICT src,
                       int width, int deltaSrc, int, const SkPMColor ctable[]) {

    uint16_t* SK_RESTRICT dst = (uint16_t*)dstRow;
    for (int x = 0; x < width; x++) {
        dst[x] = SkPixel32ToPixel16(ctable[*src]);
        src += deltaSrc;
    }
    return false;
}

static bool Sample_Index_D565_D(void* SK_RESTRICT dstRow,
                                const uint8_t* SK_RESTRICT src, int width,
                                int deltaSrc, int y, const SkPMColor ctable[]) {

    uint16_t* SK_RESTRICT dst = (uint16_t*)dstRow;
    DITHER_565_SCAN(y);

    for (int x = 0; x < width; x++) {
        SkPMColor c = ctable[*src];
        dst[x] = SkDitherRGBTo565(SkGetPackedR32(c), SkGetPackedG32(c),
                                  SkGetPackedB32(c), DITHER_VALUE(x));
        src += deltaSrc;
    }
    return false;
}

static SkScaledBitmapSampler::RowProc get_index_to_565_proc(const SkImageDecoder& decoder) {
    // Unpremultiplied and skip zeroes make no difference
    if (decoder.getDitherImage()) {
        return Sample_Index_D565_D;
    }
    return Sample_Index_D565;
}

static bool Sample_Index_D4444(void* SK_RESTRICT dstRow,
                               const uint8_t* SK_RESTRICT src, int width,
                               int deltaSrc, int y, const SkPMColor ctable[]) {

    SkPMColor16* SK_RESTRICT dst = (SkPMColor16*)dstRow;
    SkPMColor cc = A32_MASK_IN_PLACE;
    for (int x = 0; x < width; x++) {
        SkPMColor c = ctable[*src];
        cc &= c;
        dst[x] = SkPixel32ToPixel4444(c);
        src += deltaSrc;
    }
    return cc != A32_MASK_IN_PLACE;
}

static bool Sample_Index_D4444_D(void* SK_RESTRICT dstRow,
                                 const uint8_t* SK_RESTRICT src, int width,
                                int deltaSrc, int y, const SkPMColor ctable[]) {

    SkPMColor16* SK_RESTRICT dst = (SkPMColor16*)dstRow;
    SkPMColor cc = A32_MASK_IN_PLACE;
    DITHER_4444_SCAN(y);

    for (int x = 0; x < width; x++) {
        SkPMColor c = ctable[*src];
        cc &= c;
        dst[x] = SkDitherARGB32To4444(c, DITHER_VALUE(x));
        src += deltaSrc;
    }
    return cc != A32_MASK_IN_PLACE;
}

static bool Sample_Index_D4444_SkipZ(void* SK_RESTRICT dstRow,
                                     const uint8_t* SK_RESTRICT src, int width,
                                     int deltaSrc, int y, const SkPMColor ctable[]) {

    SkPMColor16* SK_RESTRICT dst = (SkPMColor16*)dstRow;
    SkPMColor cc = A32_MASK_IN_PLACE;
    for (int x = 0; x < width; x++) {
        SkPMColor c = ctable[*src];
        cc &= c;
        if (c != 0) {
            dst[x] = SkPixel32ToPixel4444(c);
        }
        src += deltaSrc;
    }
    return cc != A32_MASK_IN_PLACE;
}

static bool Sample_Index_D4444_D_SkipZ(void* SK_RESTRICT dstRow,
                                       const uint8_t* SK_RESTRICT src, int width,
                                       int deltaSrc, int y, const SkPMColor ctable[]) {

    SkPMColor16* SK_RESTRICT dst = (SkPMColor16*)dstRow;
    SkPMColor cc = A32_MASK_IN_PLACE;
    DITHER_4444_SCAN(y);

    for (int x = 0; x < width; x++) {
        SkPMColor c = ctable[*src];
        cc &= c;
        if (c != 0) {
            dst[x] = SkDitherARGB32To4444(c, DITHER_VALUE(x));
        }
        src += deltaSrc;
    }
    return cc != A32_MASK_IN_PLACE;
}

static SkScaledBitmapSampler::RowProc get_index_to_4444_proc(const SkImageDecoder& decoder) {
    // Unpremul not allowed
    if (decoder.getRequireUnpremultipliedColors()) {
        return NULL;
    }
    const bool dither = decoder.getDitherImage();
    if (decoder.getSkipWritingZeroes()) {
        if (dither) {
            return Sample_Index_D4444_D_SkipZ;
        }
        return Sample_Index_D4444_SkipZ;
    }
    if (dither) {
        return Sample_Index_D4444_D;
    }
    return Sample_Index_D4444;
}

static bool Sample_Index_DI(void* SK_RESTRICT dstRow,
                            const uint8_t* SK_RESTRICT src,
                            int width, int deltaSrc, int, const SkPMColor[]) {
    if (1 == deltaSrc) {
        memcpy(dstRow, src, width);
    } else {
        uint8_t* SK_RESTRICT dst = (uint8_t*)dstRow;
        for (int x = 0; x < width; x++) {
            dst[x] = src[0];
            src += deltaSrc;
        }
    }
    return false;
}

static SkScaledBitmapSampler::RowProc get_index_to_index_proc(const SkImageDecoder& decoder) {
    // Unpremul not allowed
    if (decoder.getRequireUnpremultipliedColors()) {
        return NULL;
    }
    // Ignore dither and skip zeroes
    return Sample_Index_DI;
}

// A8
static bool Sample_Gray_DA8(void* SK_RESTRICT dstRow,
                            const uint8_t* SK_RESTRICT src,
                            int width, int deltaSrc, int,
                            const SkPMColor[]) {
    // Sampling Gray to A8 uses the same function as Index to Index8,
    // except we assume that there is alpha for speed, since an A8
    // bitmap with no alpha is not interesting.
    (void) Sample_Index_DI(dstRow, src, width, deltaSrc, /* y unused */ 0,
                           /* ctable unused */ NULL);
    return true;
}

static SkScaledBitmapSampler::RowProc get_gray_to_A8_proc(const SkImageDecoder& decoder) {
    if (decoder.getRequireUnpremultipliedColors()) {
        return NULL;
    }
    // Ignore skip and dither.
    return Sample_Gray_DA8;
}

typedef SkScaledBitmapSampler::RowProc (*RowProcChooser)(const SkImageDecoder& decoder);
///////////////////////////////////////////////////////////////////////////////

#include "SkScaledBitmapSampler.h"

SkScaledBitmapSampler::SkScaledBitmapSampler(int width, int height,
                                             int sampleSize) {
    fCTable = NULL;
    fDstRow = NULL;
    fRowProc = NULL;

    if (width <= 0 || height <= 0) {
        sk_throw();
    }

    SkDEBUGCODE(fSampleMode = kUninitialized_SampleMode);

    if (sampleSize <= 1) {
        fScaledWidth = width;
        fScaledHeight = height;
        fX0 = fY0 = 0;
        fDX = fDY = 1;
        return;
    }

    int dx = SkMin32(sampleSize, width);
    int dy = SkMin32(sampleSize, height);

    fScaledWidth = width / dx;
    fScaledHeight = height / dy;

    SkASSERT(fScaledWidth > 0);
    SkASSERT(fScaledHeight > 0);

    fX0 = dx >> 1;
    fY0 = dy >> 1;

    SkASSERT(fX0 >= 0 && fX0 < width);
    SkASSERT(fY0 >= 0 && fY0 < height);

    fDX = dx;
    fDY = dy;

    SkASSERT(fDX > 0 && (fX0 + fDX * (fScaledWidth - 1)) < width);
    SkASSERT(fDY > 0 && (fY0 + fDY * (fScaledHeight - 1)) < height);
}

bool SkScaledBitmapSampler::begin(SkBitmap* dst, SrcConfig sc,
                                  const SkImageDecoder& decoder,
                                  const SkPMColor ctable[]) {
    static const RowProcChooser gProcChoosers[] = {
        get_gray_to_8888_proc,
        get_RGBx_to_8888_proc,
        get_RGBA_to_8888_proc,
        get_index_to_8888_proc,
        NULL, // 565 to 8888

        get_gray_to_565_proc,
        get_RGBx_to_565_proc,
        get_RGBx_to_565_proc, // The source alpha will be ignored.
        get_index_to_565_proc,
        get_565_to_565_proc,

        get_gray_to_4444_proc,
        get_RGBx_to_4444_proc,
        get_RGBA_to_4444_proc,
        get_index_to_4444_proc,
        NULL, // 565 to 4444

        NULL, // gray to index
        NULL, // rgbx to index
        NULL, // rgba to index
        get_index_to_index_proc,
        NULL, // 565 to index

        get_gray_to_A8_proc,
        NULL, // rgbx to a8
        NULL, // rgba to a8
        NULL, // index to a8
        NULL, // 565 to a8
    };

    // The jump between dst configs in the table
    static const int gProcDstConfigSpan = 5;
    SK_COMPILE_ASSERT(SK_ARRAY_COUNT(gProcChoosers) == 5 * gProcDstConfigSpan,
                      gProcs_has_the_wrong_number_of_entries);

    fCTable = ctable;

    int index = 0;
    switch (sc) {
        case SkScaledBitmapSampler::kGray:
            fSrcPixelSize = 1;
            index += 0;
            break;
        case SkScaledBitmapSampler::kRGB:
            fSrcPixelSize = 3;
            index += 1;
            break;
        case SkScaledBitmapSampler::kRGBX:
            fSrcPixelSize = 4;
            index += 1;
            break;
        case SkScaledBitmapSampler::kRGBA:
            fSrcPixelSize = 4;
            index += 2;
            break;
        case SkScaledBitmapSampler::kIndex:
            fSrcPixelSize = 1;
            index += 3;
            break;
        case SkScaledBitmapSampler::kRGB_565:
            fSrcPixelSize = 2;
            index += 4;
            break;
        default:
            return false;
    }

    switch (dst->config()) {
        case SkBitmap::kARGB_8888_Config:
            index += 0 * gProcDstConfigSpan;
            break;
        case SkBitmap::kRGB_565_Config:
            index += 1 * gProcDstConfigSpan;
            break;
        case SkBitmap::kARGB_4444_Config:
            index += 2 * gProcDstConfigSpan;
            break;
        case SkBitmap::kIndex8_Config:
            index += 3 * gProcDstConfigSpan;
            break;
        case SkBitmap::kA8_Config:
            index += 4 * gProcDstConfigSpan;
            break;
        default:
            return false;
    }

    RowProcChooser chooser = gProcChoosers[index];
    if (NULL == chooser) {
        fRowProc = NULL;
    } else {
        fRowProc = chooser(decoder);
    }
    fDstRow = (char*)dst->getPixels();
    fDstRowBytes = dst->rowBytes();
    fCurrY = 0;
    return fRowProc != NULL;
}

bool SkScaledBitmapSampler::next(const uint8_t* SK_RESTRICT src) {
    SkASSERT(kInterlaced_SampleMode != fSampleMode);
    SkDEBUGCODE(fSampleMode = kConsecutive_SampleMode);
    SkASSERT((unsigned)fCurrY < (unsigned)fScaledHeight);

    bool hadAlpha = fRowProc(fDstRow, src + fX0 * fSrcPixelSize, fScaledWidth,
                             fDX * fSrcPixelSize, fCurrY, fCTable);
    fDstRow += fDstRowBytes;
    fCurrY += 1;
    return hadAlpha;
}

<<<<<<< HEAD
=======
bool SkScaledBitmapSampler::sampleInterlaced(const uint8_t* SK_RESTRICT src, int srcY) {
    SkASSERT(kConsecutive_SampleMode != fSampleMode);
    SkDEBUGCODE(fSampleMode = kInterlaced_SampleMode);
    // Any line that should be a part of the destination can be created by the formula:
    // fY0 + (some multiplier) * fDY
    // so if srcY - fY0 is not an integer multiple of fDY that srcY will be skipped.
    const int srcYMinusY0 = srcY - fY0;
    if (srcYMinusY0 % fDY != 0) {
        // This line is not part of the output, so return false for alpha, since we have
        // not added an alpha to the output.
        return false;
    }
    // Unlike in next(), where the data is used sequentially, this function skips around,
    // so fDstRow and fCurrY are never updated. fDstRow must always be the starting point
    // of the destination bitmap's pixels, which is used to calculate the destination row
    // each time this function is called.
    const int dstY = srcYMinusY0 / fDY;
    SkASSERT(dstY < fScaledHeight);
    char* dstRow = fDstRow + dstY * fDstRowBytes;
    return fRowProc(dstRow, src + fX0 * fSrcPixelSize, fScaledWidth,
                    fDX * fSrcPixelSize, dstY, fCTable);
}

>>>>>>> 0a657bbc
#ifdef SK_DEBUG
// The following code is for a test to ensure that changing the method to get the right row proc
// did not change the row proc unintentionally. Tested by ImageDecodingTest.cpp

// friend of SkScaledBitmapSampler solely for the purpose of accessing fRowProc.
class RowProcTester {
public:
    static SkScaledBitmapSampler::RowProc getRowProc(const SkScaledBitmapSampler& sampler) {
        return sampler.fRowProc;
    }
};


// Table showing the expected RowProc for each combination of inputs.
// Table formated as follows:
// Each group of 5 consecutive rows represents sampling from a single
// SkScaledBitmapSampler::SrcConfig.
// Within each set, each row represents a different destination SkBitmap::Config
// Each column represents a different combination of dither and unpremul.
// D = dither   ~D = no dither
// U = unpremul ~U = no unpremul
//  ~D~U                D~U                     ~DU                         DU
SkScaledBitmapSampler::RowProc gTestProcs[] = {
    // Gray
    Sample_Gray_DA8,    Sample_Gray_DA8,        NULL,                       NULL,                       // to A8
    NULL,               NULL,                   NULL,                       NULL,                       // to Index8
    Sample_Gray_D565,   Sample_Gray_D565_D,     Sample_Gray_D565,           Sample_Gray_D565_D,         // to 565
    Sample_Gray_D4444,  Sample_Gray_D4444_D,    Sample_Gray_D4444,          Sample_Gray_D4444_D,        // to 4444
    Sample_Gray_D8888,  Sample_Gray_D8888,      Sample_Gray_D8888,          Sample_Gray_D8888,          // to 8888
    // Index
    NULL,               NULL,                   NULL,                       NULL,                       // to A8
    Sample_Index_DI,    Sample_Index_DI,        NULL,                       NULL,                       // to Index8
    Sample_Index_D565,  Sample_Index_D565_D,    Sample_Index_D565,          Sample_Index_D565_D,        // to 565
    Sample_Index_D4444, Sample_Index_D4444_D,   NULL,                       NULL,                       // to 4444
    Sample_Index_D8888, Sample_Index_D8888,     NULL,                       NULL,                       // to 8888
    // RGB
    NULL,               NULL,                   NULL,                       NULL,                       // to A8
    NULL,               NULL,                   NULL,                       NULL,                       // to Index8
    Sample_RGBx_D565,   Sample_RGBx_D565_D,     Sample_RGBx_D565,           Sample_RGBx_D565_D,         // to 565
    Sample_RGBx_D4444,  Sample_RGBx_D4444_D,    Sample_RGBx_D4444,          Sample_RGBx_D4444_D,        // to 4444
    Sample_RGBx_D8888,  Sample_RGBx_D8888,      Sample_RGBx_D8888,          Sample_RGBx_D8888,          // to 8888
    // RGBx is the same as RGB
    NULL,               NULL,                   NULL,                       NULL,                       // to A8
    NULL,               NULL,                   NULL,                       NULL,                       // to Index8
    Sample_RGBx_D565,   Sample_RGBx_D565_D,     Sample_RGBx_D565,           Sample_RGBx_D565_D,         // to 565
    Sample_RGBx_D4444,  Sample_RGBx_D4444_D,    Sample_RGBx_D4444,          Sample_RGBx_D4444_D,        // to 4444
    Sample_RGBx_D8888,  Sample_RGBx_D8888,      Sample_RGBx_D8888,          Sample_RGBx_D8888,          // to 8888
    // RGBA
    NULL,               NULL,                   NULL,                       NULL,                       // to A8
    NULL,               NULL,                   NULL,                       NULL,                       // to Index8
    Sample_RGBx_D565,   Sample_RGBx_D565_D,     Sample_RGBx_D565,           Sample_RGBx_D565_D,         // to 565
    Sample_RGBA_D4444,  Sample_RGBA_D4444_D,    NULL,                       NULL,                       // to 4444
    Sample_RGBA_D8888,  Sample_RGBA_D8888,      Sample_RGBA_D8888_Unpremul, Sample_RGBA_D8888_Unpremul, // to 8888
    // RGB_565
    NULL,               NULL,                   NULL,                       NULL,                       // to A8
    NULL,               NULL,                   NULL,                       NULL,                       // to Index8
    Sample_D565_D565,   Sample_D565_D565,       Sample_D565_D565,           Sample_D565_D565,           // to 565
    NULL,               NULL,                   NULL,                       NULL,                       // to 4444
    NULL,               NULL,                   NULL,                       NULL,                       // to 8888
};

// Dummy class that allows instantiation of an ImageDecoder, so begin can query its fields.
class DummyDecoder : public SkImageDecoder {
public:
    DummyDecoder() {}
protected:
    virtual bool onDecode(SkStream*, SkBitmap*, SkImageDecoder::Mode) SK_OVERRIDE {
        return false;
    }
};

<<<<<<< HEAD
=======
void test_row_proc_choice();
>>>>>>> 0a657bbc
void test_row_proc_choice() {
    SkBitmap dummyBitmap;
    DummyDecoder dummyDecoder;
    size_t procCounter = 0;
    for (int sc = SkScaledBitmapSampler::kGray; sc <= SkScaledBitmapSampler::kRGB_565; ++sc) {
        for (int c = SkBitmap::kA8_Config; c <= SkBitmap::kARGB_8888_Config; ++c) {
            for (int unpremul = 0; unpremul <= 1; ++unpremul) {
                for (int dither = 0; dither <= 1; ++dither) {
                    // Arbitrary width/height/sampleSize to allow SkScaledBitmapSampler to
                    // be considered valid.
                    SkScaledBitmapSampler sampler(10, 10, 1);
                    dummyBitmap.setConfig((SkBitmap::Config) c, 10, 10);
                    dummyDecoder.setDitherImage(SkToBool(dither));
                    dummyDecoder.setRequireUnpremultipliedColors(SkToBool(unpremul));
                    sampler.begin(&dummyBitmap, (SkScaledBitmapSampler::SrcConfig) sc,
                                  dummyDecoder);
                    SkScaledBitmapSampler::RowProc expected = gTestProcs[procCounter];
                    SkScaledBitmapSampler::RowProc actual = RowProcTester::getRowProc(sampler);
                    SkASSERT(expected == actual);
                    procCounter++;
                }
            }
        }
    }
    SkASSERT(SK_ARRAY_COUNT(gTestProcs) == procCounter);
}
#endif // SK_DEBUG<|MERGE_RESOLUTION|>--- conflicted
+++ resolved
@@ -728,8 +728,6 @@
     return hadAlpha;
 }
 
-<<<<<<< HEAD
-=======
 bool SkScaledBitmapSampler::sampleInterlaced(const uint8_t* SK_RESTRICT src, int srcY) {
     SkASSERT(kConsecutive_SampleMode != fSampleMode);
     SkDEBUGCODE(fSampleMode = kInterlaced_SampleMode);
@@ -753,7 +751,6 @@
                     fDX * fSrcPixelSize, dstY, fCTable);
 }
 
->>>>>>> 0a657bbc
 #ifdef SK_DEBUG
 // The following code is for a test to ensure that changing the method to get the right row proc
 // did not change the row proc unintentionally. Tested by ImageDecodingTest.cpp
@@ -825,10 +822,7 @@
     }
 };
 
-<<<<<<< HEAD
-=======
 void test_row_proc_choice();
->>>>>>> 0a657bbc
 void test_row_proc_choice() {
     SkBitmap dummyBitmap;
     DummyDecoder dummyDecoder;
