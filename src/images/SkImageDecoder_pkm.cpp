--- conflicted
+++ resolved
@@ -84,14 +84,9 @@
     uint8_t *outRGBDataPtr = reinterpret_cast<uint8_t *>(outRGBData.get());
 
     // Decode ETC1
-<<<<<<< HEAD
     if (!SkTextureCompressor::DecompressBufferFromFormat(
             outRGBDataPtr, width*3, buf, width, height, SkTextureCompressor::kETC1_Format)) {
-        return false;
-=======
-    if (etc1_decode_image(buf, outRGBDataPtr, width, height, 3, width*3)) {
         return kFailure;
->>>>>>> 25eed356
     }
 
     // Set each of the pixels...
