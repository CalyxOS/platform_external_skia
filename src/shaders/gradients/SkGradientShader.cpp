/*
 * Copyright 2006 The Android Open Source Project
 *
 * Use of this source code is governed by a BSD-style license that can be
 * found in the LICENSE file.
 */

#include <algorithm>
#include "Sk4fLinearGradient.h"
#include "SkColorSpace_XYZ.h"
#include "SkColorSpaceXformer.h"
#include "SkFloatBits.h"
#include "SkGradientBitmapCache.h"
#include "SkGradientShaderPriv.h"
#include "SkHalf.h"
#include "SkLinearGradient.h"
#include "SkMallocPixelRef.h"
#include "SkRadialGradient.h"
#include "SkReadBuffer.h"
#include "SkSweepGradient.h"
#include "SkTwoPointConicalGradient.h"
#include "SkWriteBuffer.h"
#include "../../jumper/SkJumper.h"


enum GradientSerializationFlags {
    // Bits 29:31 used for various boolean flags
    kHasPosition_GSF    = 0x80000000,
    kHasLocalMatrix_GSF = 0x40000000,
    kHasColorSpace_GSF  = 0x20000000,

    // Bits 12:28 unused

    // Bits 8:11 for fTileMode
    kTileModeShift_GSF  = 8,
    kTileModeMask_GSF   = 0xF,

    // Bits 0:7 for fGradFlags (note that kForce4fContext_PrivateFlag is 0x80)
    kGradFlagsShift_GSF = 0,
    kGradFlagsMask_GSF  = 0xFF,
};

void SkGradientShaderBase::Descriptor::flatten(SkWriteBuffer& buffer) const {
    uint32_t flags = 0;
    if (fPos) {
        flags |= kHasPosition_GSF;
    }
    if (fLocalMatrix) {
        flags |= kHasLocalMatrix_GSF;
    }
    sk_sp<SkData> colorSpaceData = fColorSpace ? fColorSpace->serialize() : nullptr;
    if (colorSpaceData) {
        flags |= kHasColorSpace_GSF;
    }
    SkASSERT(static_cast<uint32_t>(fTileMode) <= kTileModeMask_GSF);
    flags |= (fTileMode << kTileModeShift_GSF);
    SkASSERT(fGradFlags <= kGradFlagsMask_GSF);
    flags |= (fGradFlags << kGradFlagsShift_GSF);

    buffer.writeUInt(flags);

    buffer.writeColor4fArray(fColors, fCount);
    if (colorSpaceData) {
        buffer.writeDataAsByteArray(colorSpaceData.get());
    }
    if (fPos) {
        buffer.writeScalarArray(fPos, fCount);
    }
    if (fLocalMatrix) {
        buffer.writeMatrix(*fLocalMatrix);
    }
}

bool SkGradientShaderBase::DescriptorScope::unflatten(SkReadBuffer& buffer) {
    // New gradient format. Includes floating point color, color space, densely packed flags
    uint32_t flags = buffer.readUInt();

    fTileMode = (SkShader::TileMode)((flags >> kTileModeShift_GSF) & kTileModeMask_GSF);
    fGradFlags = (flags >> kGradFlagsShift_GSF) & kGradFlagsMask_GSF;

    fCount = buffer.getArrayCount();
    if (fCount > kStorageCount) {
        size_t allocSize = (sizeof(SkColor4f) + sizeof(SkScalar)) * fCount;
        fDynamicStorage.reset(allocSize);
        fColors = (SkColor4f*)fDynamicStorage.get();
        fPos = (SkScalar*)(fColors + fCount);
    } else {
        fColors = fColorStorage;
        fPos = fPosStorage;
    }
    if (!buffer.readColor4fArray(mutableColors(), fCount)) {
        return false;
    }
    if (SkToBool(flags & kHasColorSpace_GSF)) {
        sk_sp<SkData> data = buffer.readByteArrayAsData();
        fColorSpace = SkColorSpace::Deserialize(data->data(), data->size());
    } else {
        fColorSpace = nullptr;
    }
    if (SkToBool(flags & kHasPosition_GSF)) {
        if (!buffer.readScalarArray(mutablePos(), fCount)) {
            return false;
        }
    } else {
        fPos = nullptr;
    }
    if (SkToBool(flags & kHasLocalMatrix_GSF)) {
        fLocalMatrix = &fLocalMatrixStorage;
        buffer.readMatrix(&fLocalMatrixStorage);
    } else {
        fLocalMatrix = nullptr;
    }
    return buffer.isValid();
}

////////////////////////////////////////////////////////////////////////////////////////////

SkGradientShaderBase::SkGradientShaderBase(const Descriptor& desc, const SkMatrix& ptsToUnit)
    : INHERITED(desc.fLocalMatrix)
    , fPtsToUnit(ptsToUnit)
    , fColorsAreOpaque(true)
{
    fPtsToUnit.getType();  // Precache so reads are threadsafe.
    SkASSERT(desc.fCount > 1);

    fGradFlags = static_cast<uint8_t>(desc.fGradFlags);

    SkASSERT((unsigned)desc.fTileMode < SkShader::kTileModeCount);
    fTileMode = desc.fTileMode;

    /*  Note: we let the caller skip the first and/or last position.
        i.e. pos[0] = 0.3, pos[1] = 0.7
        In these cases, we insert dummy entries to ensure that the final data
        will be bracketed by [0, 1].
        i.e. our_pos[0] = 0, our_pos[1] = 0.3, our_pos[2] = 0.7, our_pos[3] = 1

        Thus colorCount (the caller's value, and fColorCount (our value) may
        differ by up to 2. In the above example:
            colorCount = 2
            fColorCount = 4
     */
    fColorCount = desc.fCount;
    // check if we need to add in dummy start and/or end position/colors
    bool dummyFirst = false;
    bool dummyLast = false;
    if (desc.fPos) {
        dummyFirst = desc.fPos[0] != 0;
        dummyLast = desc.fPos[desc.fCount - 1] != SK_Scalar1;
        fColorCount += dummyFirst + dummyLast;
    }

    size_t storageSize = fColorCount * (sizeof(SkColor4f) + (desc.fPos ? sizeof(SkScalar) : 0));
    fOrigColors4f      = reinterpret_cast<SkColor4f*>(fStorage.reset(storageSize));
    fOrigPos           = desc.fPos ? reinterpret_cast<SkScalar*>(fOrigColors4f + fColorCount)
                                   : nullptr;

    // Now copy over the colors, adding the dummies as needed
    SkColor4f* origColors = fOrigColors4f;
    if (dummyFirst) {
        *origColors++ = desc.fColors[0];
    }
    for (int i = 0; i < desc.fCount; ++i) {
        origColors[i] = desc.fColors[i];
        fColorsAreOpaque = fColorsAreOpaque && (desc.fColors[i].fA == 1);
    }
    if (dummyLast) {
        origColors += desc.fCount;
        *origColors = desc.fColors[desc.fCount - 1];
    }

    if (!desc.fColorSpace) {
        // This happens if we were constructed from SkColors, so our colors are really sRGB
        fColorSpace = SkColorSpace::MakeSRGBLinear();
    } else {
        // The color space refers to the float colors, so it must be linear gamma
        // TODO: GPU code no longer requires this (see GrGradientEffect). Remove this restriction?
        SkASSERT(desc.fColorSpace->gammaIsLinear());
        fColorSpace = desc.fColorSpace;
    }

    if (desc.fPos) {
<<<<<<< HEAD
        SkScalar pos = 0;
        SkScalar* origPosPtr = fOrigPos;
        *origPosPtr++ = pos; // force the first pos to 0
=======
        SkScalar prev = 0;
        SkScalar* origPosPtr = fOrigPos;
        *origPosPtr++ = prev; // force the first pos to 0
>>>>>>> 6f704931

        int startIndex = dummyFirst ? 0 : 1;
        int count = desc.fCount + dummyLast;

        bool uniformStops = true;
        const SkScalar uniformStep = desc.fPos[startIndex] - prev;
        for (int i = startIndex; i < count; i++) {
            // Pin the last value to 1.0, and make sure pos is monotonic.
<<<<<<< HEAD
            pos = (i == desc.fCount) ? 1 : SkScalarPin(desc.fPos[i], pos, 1);
            *origPosPtr++ = pos;
=======
            auto curr = (i == desc.fCount) ? 1 : SkScalarPin(desc.fPos[i], prev, 1);
            uniformStops &= SkScalarNearlyEqual(uniformStep, curr - prev);

            *origPosPtr++ = prev = curr;
        }

#ifndef SK_SUPPORT_LEGACY_UNIFORM_GRADIENTS
        // If the stops are uniform, treat them as implicit.
        if (uniformStops) {
            fOrigPos = nullptr;
>>>>>>> 6f704931
        }
#endif
    }
}

SkGradientShaderBase::~SkGradientShaderBase() {}

void SkGradientShaderBase::flatten(SkWriteBuffer& buffer) const {
    Descriptor desc;
    desc.fColors = fOrigColors4f;
    desc.fColorSpace = fColorSpace;
    desc.fPos = fOrigPos;
    desc.fCount = fColorCount;
    desc.fTileMode = fTileMode;
    desc.fGradFlags = fGradFlags;

    const SkMatrix& m = this->getLocalMatrix();
    desc.fLocalMatrix = m.isIdentity() ? nullptr : &m;
    desc.flatten(buffer);
}

static void add_stop_color(SkJumper_GradientCtx* ctx, size_t stop, SkPM4f Fs, SkPM4f Bs) {
    (ctx->fs[0])[stop] = Fs.r();
    (ctx->fs[1])[stop] = Fs.g();
    (ctx->fs[2])[stop] = Fs.b();
    (ctx->fs[3])[stop] = Fs.a();
    (ctx->bs[0])[stop] = Bs.r();
    (ctx->bs[1])[stop] = Bs.g();
    (ctx->bs[2])[stop] = Bs.b();
    (ctx->bs[3])[stop] = Bs.a();
}

static void add_const_color(SkJumper_GradientCtx* ctx, size_t stop, SkPM4f color) {
    add_stop_color(ctx, stop, SkPM4f::FromPremulRGBA(0,0,0,0), color);
}

// Calculate a factor F and a bias B so that color = F*t + B when t is in range of
// the stop. Assume that the distance between stops is 1/gapCount.
static void init_stop_evenly(
    SkJumper_GradientCtx* ctx, float gapCount, size_t stop, SkPM4f c_l, SkPM4f c_r) {
    // Clankium's GCC 4.9 targeting ARMv7 is barfing when we use Sk4f math here, so go scalar...
    SkPM4f Fs = {{
        (c_r.r() - c_l.r()) * gapCount,
        (c_r.g() - c_l.g()) * gapCount,
        (c_r.b() - c_l.b()) * gapCount,
        (c_r.a() - c_l.a()) * gapCount,
    }};
    SkPM4f Bs = {{
        c_l.r() - Fs.r()*(stop/gapCount),
        c_l.g() - Fs.g()*(stop/gapCount),
        c_l.b() - Fs.b()*(stop/gapCount),
        c_l.a() - Fs.a()*(stop/gapCount),
    }};
    add_stop_color(ctx, stop, Fs, Bs);
}

// For each stop we calculate a bias B and a scale factor F, such that
// for any t between stops n and n+1, the color we want is B[n] + F[n]*t.
static void init_stop_pos(
    SkJumper_GradientCtx* ctx, size_t stop, float t_l, float t_r, SkPM4f c_l, SkPM4f c_r) {
    // See note about Clankium's old compiler in init_stop_evenly().
    SkPM4f Fs = {{
        (c_r.r() - c_l.r()) / (t_r - t_l),
        (c_r.g() - c_l.g()) / (t_r - t_l),
        (c_r.b() - c_l.b()) / (t_r - t_l),
        (c_r.a() - c_l.a()) / (t_r - t_l),
    }};
    SkPM4f Bs = {{
        c_l.r() - Fs.r()*t_l,
        c_l.g() - Fs.g()*t_l,
        c_l.b() - Fs.b()*t_l,
        c_l.a() - Fs.a()*t_l,
    }};
    ctx->ts[stop] = t_l;
    add_stop_color(ctx, stop, Fs, Bs);
}

bool SkGradientShaderBase::onAppendStages(const StageRec& rec) const {
    SkRasterPipeline* p = rec.fPipeline;
    SkArenaAlloc* alloc = rec.fAlloc;
    SkColorSpace* dstCS = rec.fDstCS;

    SkMatrix matrix;
    if (!this->computeTotalInverse(rec.fCTM, rec.fLocalM, &matrix)) {
        return false;
    }
    matrix.postConcat(fPtsToUnit);

    SkRasterPipeline_<256> postPipeline;

    p->append_seed_shader();
    p->append_matrix(alloc, matrix);
    this->appendGradientStages(alloc, p, &postPipeline);

    switch(fTileMode) {
        case kMirror_TileMode: p->append(SkRasterPipeline::mirror_x_1); break;
        case kRepeat_TileMode: p->append(SkRasterPipeline::repeat_x_1); break;
        case kClamp_TileMode:
            if (!fOrigPos) {
                // We clamp only when the stops are evenly spaced.
                // If not, there may be hard stops, and clamping ruins hard stops at 0 and/or 1.
                // In that case, we must make sure we're using the general "gradient" stage,
                // which is the only stage that will correctly handle unclamped t.
                p->append(SkRasterPipeline::clamp_x_1);
            }
    }

    const bool premulGrad = fGradFlags & SkGradientShader::kInterpolateColorsInPremul_Flag;
    auto prepareColor = [premulGrad, dstCS, this](int i) {
        SkColor4f c = this->getXformedColor(i, dstCS);
        return premulGrad ? c.premul()
                          : SkPM4f::From4f(Sk4f::Load(&c));
    };

    // The two-stop case with stops at 0 and 1.
    if (fColorCount == 2 && fOrigPos == nullptr) {
        const SkPM4f c_l = prepareColor(0),
                     c_r = prepareColor(1);

        // See F and B below.
        auto* f_and_b = alloc->makeArrayDefault<SkPM4f>(2);
        f_and_b[0] = SkPM4f::From4f(c_r.to4f() - c_l.to4f());
        f_and_b[1] = c_l;

        p->append(SkRasterPipeline::evenly_spaced_2_stop_gradient, f_and_b);
    } else {
        auto* ctx = alloc->make<SkJumper_GradientCtx>();

        // Note: In order to handle clamps in search, the search assumes a stop conceptully placed
        // at -inf. Therefore, the max number of stops is fColorCount+1.
        for (int i = 0; i < 4; i++) {
            // Allocate at least at for the AVX2 gather from a YMM register.
            ctx->fs[i] = alloc->makeArray<float>(std::max(fColorCount+1, 8));
            ctx->bs[i] = alloc->makeArray<float>(std::max(fColorCount+1, 8));
        }

        if (fOrigPos == nullptr) {
            // Handle evenly distributed stops.

            size_t stopCount = fColorCount;
            float gapCount = stopCount - 1;

            SkPM4f c_l = prepareColor(0);
            for (size_t i = 0; i < stopCount - 1; i++) {
                SkPM4f c_r = prepareColor(i + 1);
                init_stop_evenly(ctx, gapCount, i, c_l, c_r);
                c_l = c_r;
            }
            add_const_color(ctx, stopCount - 1, c_l);

            ctx->stopCount = stopCount;
            p->append(SkRasterPipeline::evenly_spaced_gradient, ctx);
        } else {
            // Handle arbitrary stops.

            ctx->ts = alloc->makeArray<float>(fColorCount+1);

            // Remove the dummy stops inserted by SkGradientShaderBase::SkGradientShaderBase
            // because they are naturally handled by the search method.
            int firstStop;
            int lastStop;
            if (fColorCount > 2) {
                firstStop = fOrigColors4f[0] != fOrigColors4f[1] ? 0 : 1;
                lastStop = fOrigColors4f[fColorCount - 2] != fOrigColors4f[fColorCount - 1]
                           ? fColorCount - 1 : fColorCount - 2;
            } else {
                firstStop = 0;
                lastStop = 1;
            }

            size_t stopCount = 0;
            float  t_l = fOrigPos[firstStop];
            SkPM4f c_l = prepareColor(firstStop);
            add_const_color(ctx, stopCount++, c_l);
            // N.B. lastStop is the index of the last stop, not one after.
            for (int i = firstStop; i < lastStop; i++) {
                float  t_r = fOrigPos[i + 1];
                SkPM4f c_r = prepareColor(i + 1);
                SkASSERT(t_l <= t_r);
                if (t_l < t_r) {
                    init_stop_pos(ctx, stopCount, t_l, t_r, c_l, c_r);
                    stopCount += 1;
                }
                t_l = t_r;
                c_l = c_r;
            }

            ctx->ts[stopCount] = t_l;
            add_const_color(ctx, stopCount++, c_l);

            ctx->stopCount = stopCount;
            p->append(SkRasterPipeline::gradient, ctx);
        }
    }

    if (!premulGrad && !this->colorsAreOpaque()) {
        p->append(SkRasterPipeline::premul);
    }

    p->extend(postPipeline);

    return true;
}


bool SkGradientShaderBase::isOpaque() const {
    return fColorsAreOpaque;
}

static unsigned rounded_divide(unsigned numer, unsigned denom) {
    return (numer + (denom >> 1)) / denom;
}

bool SkGradientShaderBase::onAsLuminanceColor(SkColor* lum) const {
    // we just compute an average color.
    // possibly we could weight this based on the proportional width for each color
    //   assuming they are not evenly distributed in the fPos array.
    int r = 0;
    int g = 0;
    int b = 0;
    const int n = fColorCount;
    // TODO: use linear colors?
    for (int i = 0; i < n; ++i) {
        SkColor c = this->getLegacyColor(i);
        r += SkColorGetR(c);
        g += SkColorGetG(c);
        b += SkColorGetB(c);
    }
    *lum = SkColorSetRGB(rounded_divide(r, n), rounded_divide(g, n), rounded_divide(b, n));
    return true;
}

SkGradientShaderBase::AutoXformColors::AutoXformColors(const SkGradientShaderBase& grad,
                                                       SkColorSpaceXformer* xformer)
    : fColors(grad.fColorCount) {
    // TODO: stay in 4f to preserve precision?

    SkAutoSTMalloc<8, SkColor> origColors(grad.fColorCount);
    for (int i = 0; i < grad.fColorCount; ++i) {
        origColors[i] = grad.getLegacyColor(i);
    }

    xformer->apply(fColors.get(), origColors.get(), grad.fColorCount);
}

static constexpr int kGradientTextureSize = 256;

void SkGradientShaderBase::initLinearBitmap(SkBitmap* bitmap, GradientBitmapType bitmapType) const {
    const bool interpInPremul = SkToBool(fGradFlags &
                                         SkGradientShader::kInterpolateColorsInPremul_Flag);
    SkHalf* pixelsF16 = reinterpret_cast<SkHalf*>(bitmap->getPixels());
    uint32_t* pixels32 = reinterpret_cast<uint32_t*>(bitmap->getPixels());

    typedef std::function<void(const Sk4f&, int)> pixelWriteFn_t;

    pixelWriteFn_t writeF16Pixel = [&](const Sk4f& x, int index) {
        Sk4h c = SkFloatToHalf_finite_ftz(x);
        pixelsF16[4*index+0] = c[0];
        pixelsF16[4*index+1] = c[1];
        pixelsF16[4*index+2] = c[2];
        pixelsF16[4*index+3] = c[3];
    };
    pixelWriteFn_t writeS32Pixel = [&](const Sk4f& c, int index) {
        pixels32[index] = Sk4f_toS32(c);
    };
    pixelWriteFn_t writeL32Pixel = [&](const Sk4f& c, int index) {
        pixels32[index] = Sk4f_toL32(c);
    };

    pixelWriteFn_t writeSizedPixel =
        (bitmapType == GradientBitmapType::kHalfFloat) ? writeF16Pixel :
        (bitmapType == GradientBitmapType::kSRGB     ) ? writeS32Pixel : writeL32Pixel;
    pixelWriteFn_t writeUnpremulPixel = [&](const Sk4f& c, int index) {
        writeSizedPixel(c * Sk4f(c[3], c[3], c[3], 1.0f), index);
    };

    pixelWriteFn_t writePixel = interpInPremul ? writeSizedPixel : writeUnpremulPixel;

    // When not in legacy mode, we just want the original 4f colors - so we pass in
    // our own CS for identity/no transform.
    auto* cs = bitmapType != GradientBitmapType::kLegacy ? fColorSpace.get() : nullptr;

    int prevIndex = 0;
    for (int i = 1; i < fColorCount; i++) {
        // Historically, stops have been mapped to [0, 256], with 256 then nudged to the
        // next smaller value, then truncate for the texture index. This seems to produce
        // the best results for some common distributions, so we preserve the behavior.
        int nextIndex = SkTMin(this->getPos(i) * kGradientTextureSize,
                               SkIntToScalar(kGradientTextureSize - 1));

        if (nextIndex > prevIndex) {
            SkColor4f color0 = this->getXformedColor(i - 1, cs),
                      color1 = this->getXformedColor(i    , cs);
            Sk4f          c0 = Sk4f::Load(color0.vec()),
                          c1 = Sk4f::Load(color1.vec());

            if (interpInPremul) {
                c0 = c0 * Sk4f(c0[3], c0[3], c0[3], 1.0f);
                c1 = c1 * Sk4f(c1[3], c1[3], c1[3], 1.0f);
            }

            Sk4f step = Sk4f(1.0f / static_cast<float>(nextIndex - prevIndex));
            Sk4f delta = (c1 - c0) * step;

            for (int curIndex = prevIndex; curIndex <= nextIndex; ++curIndex) {
                writePixel(c0, curIndex);
                c0 += delta;
            }
        }
        prevIndex = nextIndex;
    }
    SkASSERT(prevIndex == kGradientTextureSize - 1);
}

SkColor4f SkGradientShaderBase::getXformedColor(size_t i, SkColorSpace* dstCS) const {
    if (dstCS) {
        return to_colorspace(fOrigColors4f[i], fColorSpace.get(), dstCS);
    }

    // Legacy/srgb color.
<<<<<<< HEAD
#ifdef SK_SUPPORT_LEGACY_GRADIENT_COLOR_CONVERSION
    return SkColor4f_from_SkColor(this->getLegacyColor(i), nullptr);
#else
=======
>>>>>>> 6f704931
    // We quantize upfront to ensure stable SkColor round-trips.
    auto rgb255 = sk_linear_to_srgb(Sk4f::Load(fOrigColors4f[i].vec()));
    auto rgb    = SkNx_cast<float>(rgb255) * (1/255.0f);
    return { rgb[0], rgb[1], rgb[2], fOrigColors4f[i].fA };
<<<<<<< HEAD
#endif
=======
>>>>>>> 6f704931
}

SK_DECLARE_STATIC_MUTEX(gGradientCacheMutex);
/*
 *  Because our caller might rebuild the same (logically the same) gradient
 *  over and over, we'd like to return exactly the same "bitmap" if possible,
 *  allowing the client to utilize a cache of our bitmap (e.g. with a GPU).
 *  To do that, we maintain a private cache of built-bitmaps, based on our
 *  colors and positions.
 */
void SkGradientShaderBase::getGradientTableBitmap(SkBitmap* bitmap,
                                                  GradientBitmapType bitmapType) const {
    // build our key: [numColors + colors[] + {positions[]} + flags + colorType ]
    static_assert(sizeof(SkColor4f) % sizeof(int32_t) == 0, "");
    const int colorsAsIntCount = fColorCount * sizeof(SkColor4f) / sizeof(int32_t);
    int count = 1 + colorsAsIntCount + 1 + 1;
    if (fColorCount > 2) {
        count += fColorCount - 1;
    }

    SkAutoSTMalloc<64, int32_t> storage(count);
    int32_t* buffer = storage.get();

    *buffer++ = fColorCount;
    memcpy(buffer, fOrigColors4f, fColorCount * sizeof(SkColor4f));
    buffer += colorsAsIntCount;
    if (fColorCount > 2) {
        for (int i = 1; i < fColorCount; i++) {
            *buffer++ = SkFloat2Bits(this->getPos(i));
        }
    }
    *buffer++ = fGradFlags;
    *buffer++ = static_cast<int32_t>(bitmapType);
    SkASSERT(buffer - storage.get() == count);

    ///////////////////////////////////

    static SkGradientBitmapCache* gCache;
    // each cache cost 1K or 2K of RAM, since each bitmap will be 1x256 at either 32bpp or 64bpp
    static const int MAX_NUM_CACHED_GRADIENT_BITMAPS = 32;
    SkAutoMutexAcquire ama(gGradientCacheMutex);

    if (nullptr == gCache) {
        gCache = new SkGradientBitmapCache(MAX_NUM_CACHED_GRADIENT_BITMAPS);
    }
    size_t size = count * sizeof(int32_t);

    if (!gCache->find(storage.get(), size, bitmap)) {
        // For these cases we use the bitmap cache, but not the GradientShaderCache. So just
        // allocate and populate the bitmap's data directly.

        SkImageInfo info;
        switch (bitmapType) {
        case GradientBitmapType::kLegacy:
            info = SkImageInfo::Make(kGradientTextureSize, 1, kRGBA_8888_SkColorType,
                                     kPremul_SkAlphaType);
            break;
        case GradientBitmapType::kSRGB:
            info = SkImageInfo::Make(kGradientTextureSize, 1, kRGBA_8888_SkColorType,
                                     kPremul_SkAlphaType, SkColorSpace::MakeSRGB());
            break;
        case GradientBitmapType::kHalfFloat:
            info = SkImageInfo::Make(kGradientTextureSize, 1, kRGBA_F16_SkColorType,
                                     kPremul_SkAlphaType, SkColorSpace::MakeSRGBLinear());
            break;
        }

        bitmap->allocPixels(info);
        this->initLinearBitmap(bitmap, bitmapType);
        gCache->add(storage.get(), size, *bitmap);
    }
}

void SkGradientShaderBase::commonAsAGradient(GradientInfo* info) const {
    if (info) {
        if (info->fColorCount >= fColorCount) {
            if (info->fColors) {
                for (int i = 0; i < fColorCount; ++i) {
                    info->fColors[i] = this->getLegacyColor(i);
                }
            }
            if (info->fColorOffsets) {
                for (int i = 0; i < fColorCount; ++i) {
                    info->fColorOffsets[i] = this->getPos(i);
                }
            }
        }
        info->fColorCount = fColorCount;
        info->fTileMode = fTileMode;
        info->fGradientFlags = fGradFlags;
    }
}

#ifndef SK_IGNORE_TO_STRING
void SkGradientShaderBase::toString(SkString* str) const {

    str->appendf("%d colors: ", fColorCount);

    for (int i = 0; i < fColorCount; ++i) {
        str->appendHex(this->getLegacyColor(i), 8);
        if (i < fColorCount-1) {
            str->append(", ");
        }
    }

    if (fColorCount > 2) {
        str->append(" points: (");
        for (int i = 0; i < fColorCount; ++i) {
            str->appendScalar(this->getPos(i));
            if (i < fColorCount-1) {
                str->append(", ");
            }
        }
        str->append(")");
    }

    static const char* gTileModeName[SkShader::kTileModeCount] = {
        "clamp", "repeat", "mirror"
    };

    str->append(" ");
    str->append(gTileModeName[fTileMode]);

    this->INHERITED::toString(str);
}
#endif

///////////////////////////////////////////////////////////////////////////////
///////////////////////////////////////////////////////////////////////////////

// Return true if these parameters are valid/legal/safe to construct a gradient
//
static bool valid_grad(const SkColor4f colors[], const SkScalar pos[], int count,
                       unsigned tileMode) {
    return nullptr != colors && count >= 1 && tileMode < (unsigned)SkShader::kTileModeCount;
}

static void desc_init(SkGradientShaderBase::Descriptor* desc,
                      const SkColor4f colors[], sk_sp<SkColorSpace> colorSpace,
                      const SkScalar pos[], int colorCount,
                      SkShader::TileMode mode, uint32_t flags, const SkMatrix* localMatrix) {
    SkASSERT(colorCount > 1);

    desc->fColors       = colors;
    desc->fColorSpace   = std::move(colorSpace);
    desc->fPos          = pos;
    desc->fCount        = colorCount;
    desc->fTileMode     = mode;
    desc->fGradFlags    = flags;
    desc->fLocalMatrix  = localMatrix;
}

// assumes colors is SkColor4f* and pos is SkScalar*
#define EXPAND_1_COLOR(count)                \
     SkColor4f tmp[2];                       \
     do {                                    \
         if (1 == count) {                   \
             tmp[0] = tmp[1] = colors[0];    \
             colors = tmp;                   \
             pos = nullptr;                  \
             count = 2;                      \
         }                                   \
     } while (0)

struct ColorStopOptimizer {
    ColorStopOptimizer(const SkColor4f* colors, const SkScalar* pos,
                       int count, SkShader::TileMode mode)
        : fColors(colors)
        , fPos(pos)
        , fCount(count) {

            if (!pos || count != 3) {
                return;
            }

            if (SkScalarNearlyEqual(pos[0], 0.0f) &&
                SkScalarNearlyEqual(pos[1], 0.0f) &&
                SkScalarNearlyEqual(pos[2], 1.0f)) {

                if (SkShader::kRepeat_TileMode == mode ||
                    SkShader::kMirror_TileMode == mode ||
                    colors[0] == colors[1]) {

                    // Ignore the leftmost color/pos.
                    fColors += 1;
                    fPos    += 1;
                    fCount   = 2;
                }
            } else if (SkScalarNearlyEqual(pos[0], 0.0f) &&
                       SkScalarNearlyEqual(pos[1], 1.0f) &&
                       SkScalarNearlyEqual(pos[2], 1.0f)) {

                if (SkShader::kRepeat_TileMode == mode ||
                    SkShader::kMirror_TileMode == mode ||
                    colors[1] == colors[2]) {

                    // Ignore the rightmost color/pos.
                    fCount  = 2;
                }
            }
    }

    const SkColor4f* fColors;
    const SkScalar*  fPos;
    int              fCount;
};

struct ColorConverter {
    ColorConverter(const SkColor* colors, int count) {
        for (int i = 0; i < count; ++i) {
            fColors4f.push_back(SkColor4f::FromColor(colors[i]));
        }
    }

    SkSTArray<2, SkColor4f, true> fColors4f;
};

sk_sp<SkShader> SkGradientShader::MakeLinear(const SkPoint pts[2],
                                             const SkColor colors[],
                                             const SkScalar pos[], int colorCount,
                                             SkShader::TileMode mode,
                                             uint32_t flags,
                                             const SkMatrix* localMatrix) {
    ColorConverter converter(colors, colorCount);
    return MakeLinear(pts, converter.fColors4f.begin(), nullptr, pos, colorCount, mode, flags,
                      localMatrix);
}

sk_sp<SkShader> SkGradientShader::MakeLinear(const SkPoint pts[2],
                                             const SkColor4f colors[],
                                             sk_sp<SkColorSpace> colorSpace,
                                             const SkScalar pos[], int colorCount,
                                             SkShader::TileMode mode,
                                             uint32_t flags,
                                             const SkMatrix* localMatrix) {
    if (!pts || !SkScalarIsFinite((pts[1] - pts[0]).length())) {
        return nullptr;
    }
    if (!valid_grad(colors, pos, colorCount, mode)) {
        return nullptr;
    }
    if (1 == colorCount) {
        return SkShader::MakeColorShader(colors[0], std::move(colorSpace));
    }
    if (localMatrix && !localMatrix->invert(nullptr)) {
        return nullptr;
    }

    ColorStopOptimizer opt(colors, pos, colorCount, mode);

    SkGradientShaderBase::Descriptor desc;
    desc_init(&desc, opt.fColors, std::move(colorSpace), opt.fPos, opt.fCount, mode, flags,
              localMatrix);
    return sk_make_sp<SkLinearGradient>(pts, desc);
}

sk_sp<SkShader> SkGradientShader::MakeRadial(const SkPoint& center, SkScalar radius,
                                             const SkColor colors[],
                                             const SkScalar pos[], int colorCount,
                                             SkShader::TileMode mode,
                                             uint32_t flags,
                                             const SkMatrix* localMatrix) {
    ColorConverter converter(colors, colorCount);
    return MakeRadial(center, radius, converter.fColors4f.begin(), nullptr, pos, colorCount, mode,
                      flags, localMatrix);
}

sk_sp<SkShader> SkGradientShader::MakeRadial(const SkPoint& center, SkScalar radius,
                                             const SkColor4f colors[],
                                             sk_sp<SkColorSpace> colorSpace,
                                             const SkScalar pos[], int colorCount,
                                             SkShader::TileMode mode,
                                             uint32_t flags,
                                             const SkMatrix* localMatrix) {
    if (radius <= 0) {
        return nullptr;
    }
    if (!valid_grad(colors, pos, colorCount, mode)) {
        return nullptr;
    }
    if (1 == colorCount) {
        return SkShader::MakeColorShader(colors[0], std::move(colorSpace));
    }
    if (localMatrix && !localMatrix->invert(nullptr)) {
        return nullptr;
    }

    ColorStopOptimizer opt(colors, pos, colorCount, mode);

    SkGradientShaderBase::Descriptor desc;
    desc_init(&desc, opt.fColors, std::move(colorSpace), opt.fPos, opt.fCount, mode, flags,
              localMatrix);
    return sk_make_sp<SkRadialGradient>(center, radius, desc);
}

sk_sp<SkShader> SkGradientShader::MakeTwoPointConical(const SkPoint& start,
                                                      SkScalar startRadius,
                                                      const SkPoint& end,
                                                      SkScalar endRadius,
                                                      const SkColor colors[],
                                                      const SkScalar pos[],
                                                      int colorCount,
                                                      SkShader::TileMode mode,
                                                      uint32_t flags,
                                                      const SkMatrix* localMatrix) {
    ColorConverter converter(colors, colorCount);
    return MakeTwoPointConical(start, startRadius, end, endRadius, converter.fColors4f.begin(),
                               nullptr, pos, colorCount, mode, flags, localMatrix);
}

sk_sp<SkShader> SkGradientShader::MakeTwoPointConical(const SkPoint& start,
                                                      SkScalar startRadius,
                                                      const SkPoint& end,
                                                      SkScalar endRadius,
                                                      const SkColor4f colors[],
                                                      sk_sp<SkColorSpace> colorSpace,
                                                      const SkScalar pos[],
                                                      int colorCount,
                                                      SkShader::TileMode mode,
                                                      uint32_t flags,
                                                      const SkMatrix* localMatrix) {
    if (startRadius < 0 || endRadius < 0) {
        return nullptr;
    }
    if (SkScalarNearlyZero((start - end).length()) && SkScalarNearlyZero(startRadius)) {
        // We can treat this gradient as radial, which is faster.
        return MakeRadial(start, endRadius, colors, std::move(colorSpace), pos, colorCount,
                          mode, flags, localMatrix);
    }
    if (!valid_grad(colors, pos, colorCount, mode)) {
        return nullptr;
    }
    if (startRadius == endRadius) {
        if (start == end || startRadius == 0) {
            return SkShader::MakeEmptyShader();
        }
    }
    if (localMatrix && !localMatrix->invert(nullptr)) {
        return nullptr;
    }
    EXPAND_1_COLOR(colorCount);

    ColorStopOptimizer opt(colors, pos, colorCount, mode);

    SkGradientShaderBase::Descriptor desc;
    desc_init(&desc, opt.fColors, std::move(colorSpace), opt.fPos, opt.fCount, mode, flags,
              localMatrix);
    return SkTwoPointConicalGradient::Create(start, startRadius, end, endRadius, desc);
}

sk_sp<SkShader> SkGradientShader::MakeSweep(SkScalar cx, SkScalar cy,
                                            const SkColor colors[],
                                            const SkScalar pos[],
                                            int colorCount,
                                            SkShader::TileMode mode,
                                            SkScalar startAngle,
                                            SkScalar endAngle,
                                            uint32_t flags,
                                            const SkMatrix* localMatrix) {
    ColorConverter converter(colors, colorCount);
    return MakeSweep(cx, cy, converter.fColors4f.begin(), nullptr, pos, colorCount,
                     mode, startAngle, endAngle, flags, localMatrix);
}

sk_sp<SkShader> SkGradientShader::MakeSweep(SkScalar cx, SkScalar cy,
                                            const SkColor4f colors[],
                                            sk_sp<SkColorSpace> colorSpace,
                                            const SkScalar pos[],
                                            int colorCount,
                                            SkShader::TileMode mode,
                                            SkScalar startAngle,
                                            SkScalar endAngle,
                                            uint32_t flags,
                                            const SkMatrix* localMatrix) {
    if (!valid_grad(colors, pos, colorCount, mode)) {
        return nullptr;
    }
    if (1 == colorCount) {
        return SkShader::MakeColorShader(colors[0], std::move(colorSpace));
    }
    if (startAngle >= endAngle) {
        return nullptr;
    }
    if (localMatrix && !localMatrix->invert(nullptr)) {
        return nullptr;
    }

    if (startAngle <= 0 && endAngle >= 360) {
        // If the t-range includes [0,1], then we can always use clamping (presumably faster).
        mode = SkShader::kClamp_TileMode;
    }

    ColorStopOptimizer opt(colors, pos, colorCount, mode);

    SkGradientShaderBase::Descriptor desc;
    desc_init(&desc, opt.fColors, std::move(colorSpace), opt.fPos, opt.fCount, mode, flags,
              localMatrix);

    const SkScalar t0 = startAngle / 360,
                   t1 =   endAngle / 360;

    return sk_make_sp<SkSweepGradient>(SkPoint::Make(cx, cy), t0, t1, desc);
}

SK_DEFINE_FLATTENABLE_REGISTRAR_GROUP_START(SkGradientShader)
    SK_DEFINE_FLATTENABLE_REGISTRAR_ENTRY(SkLinearGradient)
    SK_DEFINE_FLATTENABLE_REGISTRAR_ENTRY(SkRadialGradient)
    SK_DEFINE_FLATTENABLE_REGISTRAR_ENTRY(SkSweepGradient)
    SK_DEFINE_FLATTENABLE_REGISTRAR_ENTRY(SkTwoPointConicalGradient)
SK_DEFINE_FLATTENABLE_REGISTRAR_GROUP_END

///////////////////////////////////////////////////////////////////////////////

#if SK_SUPPORT_GPU

#include "GrColorSpaceXform.h"
#include "GrContext.h"
#include "GrShaderCaps.h"
#include "GrTextureStripAtlas.h"
#include "gl/GrGLContext.h"
#include "glsl/GrGLSLFragmentShaderBuilder.h"
#include "glsl/GrGLSLProgramDataManager.h"
#include "glsl/GrGLSLUniformHandler.h"
#include "SkGr.h"

static inline int color_type_to_color_count(GrGradientEffect::ColorType colorType) {
    switch (colorType) {
        case GrGradientEffect::kSingleHardStop_ColorType:
            return 4;
        case GrGradientEffect::kHardStopLeftEdged_ColorType:
        case GrGradientEffect::kHardStopRightEdged_ColorType:
            return 3;
        case GrGradientEffect::kTwo_ColorType:
            return 2;
        case GrGradientEffect::kThree_ColorType:
            return 3;
        case GrGradientEffect::kTexture_ColorType:
            return 0;
    }

    SkDEBUGFAIL("Unhandled ColorType in color_type_to_color_count()");
    return -1;
}

GrGradientEffect::ColorType GrGradientEffect::determineColorType(
        const SkGradientShaderBase& shader) {
    if (shader.fOrigPos) {
        if (4 == shader.fColorCount) {
            if (SkScalarNearlyEqual(shader.fOrigPos[0], 0.0f) &&
                SkScalarNearlyEqual(shader.fOrigPos[1], shader.fOrigPos[2]) &&
                SkScalarNearlyEqual(shader.fOrigPos[3], 1.0f)) {

                return kSingleHardStop_ColorType;
            }
        } else if (3 == shader.fColorCount) {
            if (SkScalarNearlyEqual(shader.fOrigPos[0], 0.0f) &&
                SkScalarNearlyEqual(shader.fOrigPos[1], 0.0f) &&
                SkScalarNearlyEqual(shader.fOrigPos[2], 1.0f)) {

                return kHardStopLeftEdged_ColorType;
            } else if (SkScalarNearlyEqual(shader.fOrigPos[0], 0.0f) &&
                       SkScalarNearlyEqual(shader.fOrigPos[1], 1.0f) &&
                       SkScalarNearlyEqual(shader.fOrigPos[2], 1.0f)) {

                return kHardStopRightEdged_ColorType;
            }
        }
    }

    if (2 == shader.fColorCount) {
        return kTwo_ColorType;
    } else if (3 == shader.fColorCount) {
        return kThree_ColorType;
    }

    return kTexture_ColorType;
}

void GrGradientEffect::GLSLProcessor::emitUniforms(GrGLSLUniformHandler* uniformHandler,
                                                   const GrGradientEffect& ge) {
    if (int colorCount = color_type_to_color_count(ge.getColorType())) {
        fColorsUni = uniformHandler->addUniformArray(kFragment_GrShaderFlag,
                                                     kHalf4_GrSLType,
                                                     "Colors",
                                                     colorCount);
        if (kSingleHardStop_ColorType == ge.fColorType || kThree_ColorType == ge.fColorType) {
            fExtraStopT = uniformHandler->addUniform(kFragment_GrShaderFlag, kFloat4_GrSLType,
                                                     kHigh_GrSLPrecision, "ExtraStopT");
        }
    } else {
        fFSYUni = uniformHandler->addUniform(kFragment_GrShaderFlag, kHalf_GrSLType,
                                             "GradientYCoordFS");
    }
}

void GrGradientEffect::GLSLProcessor::onSetData(const GrGLSLProgramDataManager& pdman,
                                                const GrFragmentProcessor& processor) {
    const GrGradientEffect& e = processor.cast<GrGradientEffect>();

    switch (e.getColorType()) {
        case GrGradientEffect::kSingleHardStop_ColorType:
        case GrGradientEffect::kThree_ColorType:
            // ( t, 1/t, 1/(1-t), t/(1-t) )
            // This lets us compute relative t on either side of the stop with at most a single FMA
            pdman.set4f(fExtraStopT, e.fPositions[1],
                                     1.0f / e.fPositions[1],
                                     1.0f / (1.0f - e.fPositions[1]),
                                     e.fPositions[1] / (1.0f - e.fPositions[1]));
            // fall through
        case GrGradientEffect::kHardStopLeftEdged_ColorType:
        case GrGradientEffect::kHardStopRightEdged_ColorType:
        case GrGradientEffect::kTwo_ColorType: {
            pdman.set4fv(fColorsUni, e.fColors4f.count(), (float*)&e.fColors4f[0]);
            break;
        }

        case GrGradientEffect::kTexture_ColorType: {
            SkScalar yCoord = e.getYCoord();
            if (yCoord != fCachedYCoord) {
                pdman.set1f(fFSYUni, yCoord);
                fCachedYCoord = yCoord;
            }
            break;
        }
    }
}

void GrGradientEffect::onGetGLSLProcessorKey(const GrShaderCaps&, GrProcessorKeyBuilder* b) const {
    b->add32(GLSLProcessor::GenBaseGradientKey(*this));
}

uint32_t GrGradientEffect::GLSLProcessor::GenBaseGradientKey(const GrProcessor& processor) {
    const GrGradientEffect& e = processor.cast<GrGradientEffect>();

    uint32_t key = 0;

    if (GrGradientEffect::kBeforeInterp_PremulType == e.getPremulType()) {
        key |= kPremulBeforeInterpKey;
    }

    if (GrGradientEffect::kTwo_ColorType == e.getColorType()) {
        key |= kTwoColorKey;
    } else if (GrGradientEffect::kThree_ColorType == e.getColorType()) {
        key |= kThreeColorKey;
    } else if (GrGradientEffect::kSingleHardStop_ColorType == e.getColorType()) {
        key |= kHardStopCenteredKey;
    } else if (GrGradientEffect::kHardStopLeftEdged_ColorType == e.getColorType()) {
        key |= kHardStopZeroZeroOneKey;
    } else if (GrGradientEffect::kHardStopRightEdged_ColorType == e.getColorType()) {
        key |= kHardStopZeroOneOneKey;
    }

    switch (e.fWrapMode) {
        case GrSamplerState::WrapMode::kClamp:
            key |= kClampTileMode;
            break;
        case GrSamplerState::WrapMode::kRepeat:
            key |= kRepeatTileMode;
            break;
        case GrSamplerState::WrapMode::kMirrorRepeat:
            key |= kMirrorTileMode;
            break;
    }

    return key;
}

void GrGradientEffect::GLSLProcessor::emitAnalyticalColor(GrGLSLFPFragmentBuilder* fragBuilder,
                                                          GrGLSLUniformHandler* uniformHandler,
                                                          const GrShaderCaps* shaderCaps,
                                                          const GrGradientEffect& ge,
                                                          const char* t,
                                                          const char* outputColor,
                                                          const char* inputColor) {
    // First, apply tiling rules.
    switch (ge.fWrapMode) {
        case GrSamplerState::WrapMode::kClamp:
            fragBuilder->codeAppendf("half clamp_t = clamp(%s, 0.0, 1.0);", t);
            break;
        case GrSamplerState::WrapMode::kRepeat:
            fragBuilder->codeAppendf("half clamp_t = fract(%s);", t);
            break;
        case GrSamplerState::WrapMode::kMirrorRepeat:
            fragBuilder->codeAppendf("half t_1 = %s - 1.0;", t);
            fragBuilder->codeAppendf("half clamp_t = abs(t_1 - 2.0 * floor(t_1 * 0.5) - 1.0);");
            break;
    }

    // Calculate the color.
    const char* colors = uniformHandler->getUniformCStr(fColorsUni);
    switch (ge.getColorType()) {
        case kSingleHardStop_ColorType: {
            // (t, 1/t, 1/(1-t), t/(1-t))
            const char* stopT = uniformHandler->getUniformCStr(fExtraStopT);

            fragBuilder->codeAppend ("half4 start, end;");
            fragBuilder->codeAppend ("half relative_t;");
            fragBuilder->codeAppendf("if (clamp_t < %s.x) {", stopT);
            fragBuilder->codeAppendf("    start = %s[0];", colors);
            fragBuilder->codeAppendf("    end   = %s[1];", colors);
            fragBuilder->codeAppendf("    relative_t = clamp_t * %s.y;", stopT);
            fragBuilder->codeAppend ("} else {");
            fragBuilder->codeAppendf("    start = %s[2];", colors);
            fragBuilder->codeAppendf("    end   = %s[3];", colors);
            // Want: (t-s)/(1-s), but arrange it as: t/(1-s) - s/(1-s), for FMA form
            fragBuilder->codeAppendf("    relative_t = (clamp_t * %s.z) - %s.w;", stopT, stopT);
            fragBuilder->codeAppend ("}");
            fragBuilder->codeAppend ("half4 colorTemp = mix(start, end, relative_t);");

            break;
        }

        case kHardStopLeftEdged_ColorType: {
            fragBuilder->codeAppendf("half4 colorTemp = mix(%s[1], %s[2], clamp_t);", colors,
                                     colors);
            if (GrSamplerState::WrapMode::kClamp == ge.fWrapMode) {
                fragBuilder->codeAppendf("if (%s < 0.0) {", t);
                fragBuilder->codeAppendf("    colorTemp = %s[0];", colors);
                fragBuilder->codeAppendf("}");
            }

            break;
        }

        case kHardStopRightEdged_ColorType: {
            fragBuilder->codeAppendf("half4 colorTemp = mix(%s[0], %s[1], clamp_t);", colors,
                                     colors);
            if (GrSamplerState::WrapMode::kClamp == ge.fWrapMode) {
                fragBuilder->codeAppendf("if (%s > 1.0) {", t);
                fragBuilder->codeAppendf("    colorTemp = %s[2];", colors);
                fragBuilder->codeAppendf("}");
            }

            break;
        }

        case kTwo_ColorType: {
            fragBuilder->codeAppendf("half4 colorTemp = mix(%s[0], %s[1], clamp_t);",
                                     colors, colors);

            break;
        }

        case kThree_ColorType: {
            // (t, 1/t, 1/(1-t), t/(1-t))
            const char* stopT = uniformHandler->getUniformCStr(fExtraStopT);

            fragBuilder->codeAppend("half4 start, end;");
            fragBuilder->codeAppend("half relative_t;");
            fragBuilder->codeAppendf("if (clamp_t < %s.x) {", stopT);
            fragBuilder->codeAppendf("    start = %s[0];", colors);
            fragBuilder->codeAppendf("    end   = %s[1];", colors);
            fragBuilder->codeAppendf("    relative_t = clamp_t * %s.y;", stopT);
            fragBuilder->codeAppend("} else {");
            fragBuilder->codeAppendf("    start = %s[1];", colors);
            fragBuilder->codeAppendf("    end   = %s[2];", colors);
            // Want: (t-s)/(1-s), but arrange it as: t/(1-s) - s/(1-s), for FMA form
            fragBuilder->codeAppendf("    relative_t = (clamp_t * %s.z) - %s.w;", stopT, stopT);
            fragBuilder->codeAppend("}");
            fragBuilder->codeAppend("half4 colorTemp = mix(start, end, relative_t);");

            break;
        }

        default:
            SkASSERT(false);
            break;
    }

    // We could skip this step if all colors are known to be opaque. Two considerations:
    // The gradient SkShader reporting opaque is more restrictive than necessary in the two
    // pt case. Make sure the key reflects this optimization (and note that it can use the
    // same shader as the kBeforeInterp case).
    if (GrGradientEffect::kAfterInterp_PremulType == ge.getPremulType()) {
        fragBuilder->codeAppend("colorTemp.rgb *= colorTemp.a;");
    }

    // If the input colors were floats, or there was a color space xform, we may end up out of
    // range. The simplest solution is to always clamp our (premul) value here. We only need to
    // clamp RGB, but that causes hangs on the Tegra3 Nexus7. Clamping RGBA avoids the problem.
    fragBuilder->codeAppend("colorTemp = clamp(colorTemp, 0, colorTemp.a);");

    fragBuilder->codeAppendf("%s = %s * colorTemp;", outputColor, inputColor);
}

void GrGradientEffect::GLSLProcessor::emitColor(GrGLSLFPFragmentBuilder* fragBuilder,
                                                GrGLSLUniformHandler* uniformHandler,
                                                const GrShaderCaps* shaderCaps,
                                                const GrGradientEffect& ge,
                                                const char* gradientTValue,
                                                const char* outputColor,
                                                const char* inputColor,
                                                const TextureSamplers& texSamplers) {
    if (ge.getColorType() != kTexture_ColorType) {
        this->emitAnalyticalColor(fragBuilder, uniformHandler, shaderCaps, ge, gradientTValue,
                                  outputColor, inputColor);
        return;
    }

    const char* fsyuni = uniformHandler->getUniformCStr(fFSYUni);

    fragBuilder->codeAppendf("half2 coord = half2(%s, %s);", gradientTValue, fsyuni);
    fragBuilder->codeAppendf("%s = ", outputColor);
    fragBuilder->appendTextureLookupAndModulate(inputColor, texSamplers[0], "coord",
                                                kFloat2_GrSLType);
    fragBuilder->codeAppend(";");
}

/////////////////////////////////////////////////////////////////////

inline GrFragmentProcessor::OptimizationFlags GrGradientEffect::OptFlags(bool isOpaque) {
    return isOpaque
                   ? kPreservesOpaqueInput_OptimizationFlag |
                             kCompatibleWithCoverageAsAlpha_OptimizationFlag
                   : kCompatibleWithCoverageAsAlpha_OptimizationFlag;
}

GrGradientEffect::GrGradientEffect(ClassID classID, const CreateArgs& args, bool isOpaque)
        : INHERITED(classID, OptFlags(isOpaque)) {
    const SkGradientShaderBase& shader(*args.fShader);

    fIsOpaque = shader.isOpaque();

    fColorType = this->determineColorType(shader);
    fWrapMode = args.fWrapMode;

    if (kTexture_ColorType == fColorType) {
        // Doesn't matter how this is set, just be consistent because it is part of the effect key.
        fPremulType = kBeforeInterp_PremulType;
    } else {
        if (SkGradientShader::kInterpolateColorsInPremul_Flag & shader.getGradFlags()) {
            fPremulType = kBeforeInterp_PremulType;
        } else {
            fPremulType = kAfterInterp_PremulType;
        }

        // Convert input colors to GrColor4f, possibly premul, and apply color space xform.
        // The xform is constructed assuming floats as input, but the color space can have a
        // transfer function on it, which will be applied below.
        auto colorSpaceXform = GrColorSpaceXform::Make(shader.fColorSpace.get(),
                                                       kRGBA_float_GrPixelConfig,
                                                       args.fDstColorSpace);
        SkASSERT(shader.fOrigColors4f);
        fColors4f.setCount(shader.fColorCount);
        for (int i = 0; i < shader.fColorCount; ++i) {
            // We apply the dest CS transform separately, so we only use this as a selector
            // for linear vs. legacy colors.
            auto* cs = args.fDstColorSpace ? shader.fColorSpace.get() : nullptr;
            fColors4f[i] = GrColor4f::FromSkColor4f(shader.getXformedColor(i, cs));

            if (kBeforeInterp_PremulType == fPremulType) {
                fColors4f[i] = fColors4f[i].premul();
            }

            if (colorSpaceXform) {
                // We defer clamping to after interpolation (see emitAnalyticalColor)
                fColors4f[i] = colorSpaceXform->unclampedXform(fColors4f[i]);
            }
        }

        if (shader.fOrigPos) {
            fPositions = SkTDArray<SkScalar>(shader.fOrigPos, shader.fColorCount);
        } else if (kThree_ColorType == fColorType) {
            const SkScalar symmetricStops[] = { 0.0f, 0.5f, 1.0f };
            fPositions = SkTDArray<SkScalar>(symmetricStops, 3);
        }
    }

    switch (fColorType) {
        case kTwo_ColorType:
        case kThree_ColorType:
        case kHardStopLeftEdged_ColorType:
        case kHardStopRightEdged_ColorType:
        case kSingleHardStop_ColorType:
            fRow = -1;
            fCoordTransform.reset(*args.fMatrix);
            break;

        case kTexture_ColorType:
            SkGradientShaderBase::GradientBitmapType bitmapType =
                SkGradientShaderBase::GradientBitmapType::kLegacy;
            if (args.fDstColorSpace) {
                // Try to use F16 if we can
                if (args.fContext->caps()->isConfigTexturable(kRGBA_half_GrPixelConfig)) {
                    bitmapType = SkGradientShaderBase::GradientBitmapType::kHalfFloat;
                } else if (args.fContext->caps()->isConfigTexturable(kSRGBA_8888_GrPixelConfig)) {
                    bitmapType = SkGradientShaderBase::GradientBitmapType::kSRGB;
                } else {
                    // This can happen, but only if someone explicitly creates an unsupported
                    // (eg sRGB) surface. Just fall back to legacy behavior.
                }
            }

            SkBitmap bitmap;
            shader.getGradientTableBitmap(&bitmap, bitmapType);
            SkASSERT(1 == bitmap.height() && SkIsPow2(bitmap.width()));


            GrTextureStripAtlas::Desc desc;
            desc.fWidth  = bitmap.width();
            desc.fHeight = 32;
            desc.fRowHeight = bitmap.height();
            desc.fContext = args.fContext;
            desc.fConfig = SkImageInfo2GrPixelConfig(bitmap.info(), *args.fContext->caps());
            fAtlas = GrTextureStripAtlas::GetAtlas(desc);
            SkASSERT(fAtlas);

            // We always filter the gradient table. Each table is one row of a texture, always
            // y-clamp.
            GrSamplerState samplerState(args.fWrapMode, GrSamplerState::Filter::kBilerp);

            fRow = fAtlas->lockRow(bitmap);
            if (-1 != fRow) {
                fYCoord = fAtlas->getYOffset(fRow)+SK_ScalarHalf*fAtlas->getNormalizedTexelHeight();
                // This is 1/2 places where auto-normalization is disabled
                fCoordTransform.reset(*args.fMatrix, fAtlas->asTextureProxyRef().get(), false);
                fTextureSampler.reset(fAtlas->asTextureProxyRef(), samplerState);
            } else {
                // In this instance we know the samplerState state is:
                //   clampY, bilerp
                // and the proxy is:
                //   exact fit, power of two in both dimensions
                // Only the x-tileMode is unknown. However, given all the other knowns we know
                // that GrMakeCachedBitmapProxy is sufficient (i.e., it won't need to be
                // extracted to a subset or mipmapped).
                sk_sp<GrTextureProxy> proxy = GrMakeCachedBitmapProxy(
                                                                args.fContext->resourceProvider(),
                                                                bitmap);
                if (!proxy) {
                    SkDebugf("Gradient won't draw. Could not create texture.");
                    return;
                }
                // This is 2/2 places where auto-normalization is disabled
                fCoordTransform.reset(*args.fMatrix, proxy.get(), false);
                fTextureSampler.reset(std::move(proxy), samplerState);
                fYCoord = SK_ScalarHalf;
            }

            this->addTextureSampler(&fTextureSampler);

            break;
    }

    this->addCoordTransform(&fCoordTransform);
}

GrGradientEffect::GrGradientEffect(const GrGradientEffect& that)
        : INHERITED(that.classID(), OptFlags(that.fIsOpaque))
        , fColors4f(that.fColors4f)
        , fPositions(that.fPositions)
        , fWrapMode(that.fWrapMode)
        , fCoordTransform(that.fCoordTransform)
        , fTextureSampler(that.fTextureSampler)
        , fYCoord(that.fYCoord)
        , fAtlas(that.fAtlas)
        , fRow(that.fRow)
        , fIsOpaque(that.fIsOpaque)
        , fColorType(that.fColorType)
        , fPremulType(that.fPremulType) {
    this->addCoordTransform(&fCoordTransform);
    if (kTexture_ColorType == fColorType) {
        this->addTextureSampler(&fTextureSampler);
    }
    if (this->useAtlas()) {
        fAtlas->lockRow(fRow);
    }
}

GrGradientEffect::~GrGradientEffect() {
    if (this->useAtlas()) {
        fAtlas->unlockRow(fRow);
    }
}

bool GrGradientEffect::onIsEqual(const GrFragmentProcessor& processor) const {
    const GrGradientEffect& ge = processor.cast<GrGradientEffect>();

    if (fWrapMode != ge.fWrapMode || fColorType != ge.getColorType()) {
        return false;
    }
    SkASSERT(this->useAtlas() == ge.useAtlas());
    if (kTexture_ColorType == fColorType) {
        if (fYCoord != ge.getYCoord()) {
            return false;
        }
    } else {
        if (kSingleHardStop_ColorType == fColorType || kThree_ColorType == fColorType) {
            if (!SkScalarNearlyEqual(ge.fPositions[1], fPositions[1])) {
                return false;
            }
        }
        if (this->getPremulType() != ge.getPremulType() ||
            this->fColors4f.count() != ge.fColors4f.count()) {
            return false;
        }

        for (int i = 0; i < this->fColors4f.count(); i++) {
            if (*this->getColors4f(i) != *ge.getColors4f(i)) {
                return false;
            }
        }
    }
    return true;
}

#if GR_TEST_UTILS
GrGradientEffect::RandomGradientParams::RandomGradientParams(SkRandom* random) {
    // Set color count to min of 2 so that we don't trigger the const color optimization and make
    // a non-gradient processor.
    fColorCount = random->nextRangeU(2, kMaxRandomGradientColors);
    fUseColors4f = random->nextBool();

    // if one color, omit stops, otherwise randomly decide whether or not to
    if (fColorCount == 1 || (fColorCount >= 2 && random->nextBool())) {
        fStops = nullptr;
    } else {
        fStops = fStopStorage;
    }

    // if using SkColor4f, attach a random (possibly null) color space (with linear gamma)
    if (fUseColors4f) {
        fColorSpace = GrTest::TestColorSpace(random);
        if (fColorSpace) {
            SkASSERT(SkColorSpace_Base::Type::kXYZ == as_CSB(fColorSpace)->type());
            fColorSpace = static_cast<SkColorSpace_XYZ*>(fColorSpace.get())->makeLinearGamma();
        }
    }

    SkScalar stop = 0.f;
    for (int i = 0; i < fColorCount; ++i) {
        if (fUseColors4f) {
            fColors4f[i].fR = random->nextUScalar1();
            fColors4f[i].fG = random->nextUScalar1();
            fColors4f[i].fB = random->nextUScalar1();
            fColors4f[i].fA = random->nextUScalar1();
        } else {
            fColors[i] = random->nextU();
        }
        if (fStops) {
            fStops[i] = stop;
            stop = i < fColorCount - 1 ? stop + random->nextUScalar1() * (1.f - stop) : 1.f;
        }
    }
    fTileMode = static_cast<SkShader::TileMode>(random->nextULessThan(SkShader::kTileModeCount));
}
#endif

#endif<|MERGE_RESOLUTION|>--- conflicted
+++ resolved
@@ -179,15 +179,9 @@
     }
 
     if (desc.fPos) {
-<<<<<<< HEAD
-        SkScalar pos = 0;
-        SkScalar* origPosPtr = fOrigPos;
-        *origPosPtr++ = pos; // force the first pos to 0
-=======
         SkScalar prev = 0;
         SkScalar* origPosPtr = fOrigPos;
         *origPosPtr++ = prev; // force the first pos to 0
->>>>>>> 6f704931
 
         int startIndex = dummyFirst ? 0 : 1;
         int count = desc.fCount + dummyLast;
@@ -196,10 +190,6 @@
         const SkScalar uniformStep = desc.fPos[startIndex] - prev;
         for (int i = startIndex; i < count; i++) {
             // Pin the last value to 1.0, and make sure pos is monotonic.
-<<<<<<< HEAD
-            pos = (i == desc.fCount) ? 1 : SkScalarPin(desc.fPos[i], pos, 1);
-            *origPosPtr++ = pos;
-=======
             auto curr = (i == desc.fCount) ? 1 : SkScalarPin(desc.fPos[i], prev, 1);
             uniformStops &= SkScalarNearlyEqual(uniformStep, curr - prev);
 
@@ -210,7 +200,6 @@
         // If the stops are uniform, treat them as implicit.
         if (uniformStops) {
             fOrigPos = nullptr;
->>>>>>> 6f704931
         }
 #endif
     }
@@ -531,20 +520,10 @@
     }
 
     // Legacy/srgb color.
-<<<<<<< HEAD
-#ifdef SK_SUPPORT_LEGACY_GRADIENT_COLOR_CONVERSION
-    return SkColor4f_from_SkColor(this->getLegacyColor(i), nullptr);
-#else
-=======
->>>>>>> 6f704931
     // We quantize upfront to ensure stable SkColor round-trips.
     auto rgb255 = sk_linear_to_srgb(Sk4f::Load(fOrigColors4f[i].vec()));
     auto rgb    = SkNx_cast<float>(rgb255) * (1/255.0f);
     return { rgb[0], rgb[1], rgb[2], fOrigColors4f[i].fA };
-<<<<<<< HEAD
-#endif
-=======
->>>>>>> 6f704931
 }
 
 SK_DECLARE_STATIC_MUTEX(gGradientCacheMutex);
