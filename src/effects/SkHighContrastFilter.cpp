/*
* Copyright 2017 Google Inc.
*
* Use of this source code is governed by a BSD-style license that can be
* found in the LICENSE file.
*/

#include "SkHighContrastFilter.h"
#include "SkPM4f.h"
#include "SkArenaAlloc.h"
#include "SkRasterPipeline.h"
#include "SkSafeRange.h"
#include "SkReadBuffer.h"
#include "SkString.h"
#include "SkWriteBuffer.h"
#include "../jumper/SkJumper.h"

#if SK_SUPPORT_GPU
#include "GrColorSpaceInfo.h"
#include "GrContext.h"
#include "glsl/GrGLSLFragmentProcessor.h"
#include "glsl/GrGLSLFragmentShaderBuilder.h"
#endif

using InvertStyle = SkHighContrastConfig::InvertStyle;

class SkHighContrast_Filter : public SkColorFilter {
public:
    SkHighContrast_Filter(const SkHighContrastConfig& config) {
        fConfig = config;
        // Clamp contrast to just inside -1 to 1 to avoid division by zero.
        fConfig.fContrast = SkScalarPin(fConfig.fContrast,
                                        -1.0f + FLT_EPSILON,
                                        1.0f - FLT_EPSILON);
    }

    ~SkHighContrast_Filter() override {}

#if SK_SUPPORT_GPU
    std::unique_ptr<GrFragmentProcessor> asFragmentProcessor(
            GrContext*, const GrColorSpaceInfo&) const override;
 #endif

    void onAppendStages(SkRasterPipeline* p,
                        SkColorSpace* dst,
                        SkArenaAlloc* scratch,
                        bool shaderIsOpaque) const override;

    SK_TO_STRING_OVERRIDE()

    SK_DECLARE_PUBLIC_FLATTENABLE_DESERIALIZATION_PROCS(SkHighContrast_Filter)

protected:
    void flatten(SkWriteBuffer&) const override;

private:
    SkHighContrastConfig fConfig;

    friend class SkHighContrastFilter;

    typedef SkColorFilter INHERITED;
};

void SkHighContrast_Filter::onAppendStages(SkRasterPipeline* p,
                                           SkColorSpace* dstCS,
                                           SkArenaAlloc* alloc,
                                           bool shaderIsOpaque) const {
    if (!shaderIsOpaque) {
        p->append(SkRasterPipeline::unpremul);
    }

    if (!dstCS) {
        // In legacy draws this effect approximately linearizes by squaring.
        // When non-legacy, we're already (better) linearized.
        auto square = alloc->make<SkJumper_ParametricTransferFunction>();
        square->G = 2.0f; square->A = 1.0f;
        square->B = square->C = square->D = square->E = square->F = 0;

        p->append(SkRasterPipeline::parametric_r, square);
        p->append(SkRasterPipeline::parametric_g, square);
        p->append(SkRasterPipeline::parametric_b, square);
    }

    if (fConfig.fGrayscale) {
        float r = SK_LUM_COEFF_R;
        float g = SK_LUM_COEFF_G;
        float b = SK_LUM_COEFF_B;
        float* matrix = alloc->makeArray<float>(12);
        matrix[0] = matrix[1] = matrix[2] = r;
        matrix[3] = matrix[4] = matrix[5] = g;
        matrix[6] = matrix[7] = matrix[8] = b;
        p->append(SkRasterPipeline::matrix_3x4, matrix);
    }

    if (fConfig.fInvertStyle == InvertStyle::kInvertBrightness) {
        float* matrix = alloc->makeArray<float>(12);
        matrix[0] = matrix[4] = matrix[8] = -1;
        matrix[9] = matrix[10] = matrix[11] = 1;
        p->append(SkRasterPipeline::matrix_3x4, matrix);
    } else if (fConfig.fInvertStyle == InvertStyle::kInvertLightness) {
        p->append(SkRasterPipeline::rgb_to_hsl);
        float* matrix = alloc->makeArray<float>(12);
        matrix[0] = matrix[4] = matrix[11] = 1;
        matrix[8] = -1;
        p->append(SkRasterPipeline::matrix_3x4, matrix);
        p->append(SkRasterPipeline::hsl_to_rgb);
    }

    if (fConfig.fContrast != 0.0) {
        float* matrix = alloc->makeArray<float>(12);
        float c = fConfig.fContrast;
        float m = (1 + c) / (1 - c);
        float b = (-0.5f * m + 0.5f);
        matrix[0] = matrix[4] = matrix[8] = m;
        matrix[9] = matrix[10] = matrix[11] = b;
        p->append(SkRasterPipeline::matrix_3x4, matrix);
    }

    p->append(SkRasterPipeline::clamp_0);
    p->append(SkRasterPipeline::clamp_1);

    if (!dstCS) {
        // See the previous if(!dstCS) { ... }
        auto sqrt = alloc->make<SkJumper_ParametricTransferFunction>();
        sqrt->G = 0.5f; sqrt->A = 1.0f;
        sqrt->B = sqrt->C = sqrt->D = sqrt->E = sqrt->F = 0;

        p->append(SkRasterPipeline::parametric_r, sqrt);
        p->append(SkRasterPipeline::parametric_g, sqrt);
        p->append(SkRasterPipeline::parametric_b, sqrt);
    }

    if (!shaderIsOpaque) {
        p->append(SkRasterPipeline::premul);
    }
}

void SkHighContrast_Filter::flatten(SkWriteBuffer& buffer) const {
    buffer.writeBool(fConfig.fGrayscale);
    buffer.writeInt(static_cast<int>(fConfig.fInvertStyle));
    buffer.writeScalar(fConfig.fContrast);
}

sk_sp<SkFlattenable> SkHighContrast_Filter::CreateProc(SkReadBuffer& buffer) {
    SkSafeRange safe;

    SkHighContrastConfig config;
    config.fGrayscale = buffer.readBool();
<<<<<<< HEAD
    config.fInvertStyle = safe.checkLE<InvertStyle>(buffer.readInt(), InvertStyle::kLast);
    config.fContrast = buffer.readScalar();

    if (!buffer.validate(safe)) {
        return nullptr;
    }

=======
    config.fInvertStyle = buffer.read32LE(InvertStyle::kLast);
    config.fContrast = buffer.readScalar();

>>>>>>> 0b9bef23
    return SkHighContrastFilter::Make(config);
}

sk_sp<SkColorFilter> SkHighContrastFilter::Make(
    const SkHighContrastConfig& config) {
    if (!config.isValid()) {
        return nullptr;
    }
    return sk_make_sp<SkHighContrast_Filter>(config);
}

#ifndef SK_IGNORE_TO_STRING
void SkHighContrast_Filter::toString(SkString* str) const {
    str->append("SkHighContrastColorFilter ");
}
#endif

SK_DEFINE_FLATTENABLE_REGISTRAR_GROUP_START(SkHighContrastFilter)
    SK_DEFINE_FLATTENABLE_REGISTRAR_ENTRY(SkHighContrast_Filter)
SK_DEFINE_FLATTENABLE_REGISTRAR_GROUP_END

#if SK_SUPPORT_GPU
class HighContrastFilterEffect : public GrFragmentProcessor {
public:
    static std::unique_ptr<GrFragmentProcessor> Make(const SkHighContrastConfig& config,
                                                     bool linearize) {
        return std::unique_ptr<GrFragmentProcessor>(new HighContrastFilterEffect(config,
                                                                                 linearize));
    }

    const char* name() const override { return "HighContrastFilter"; }

    const SkHighContrastConfig& config() const { return fConfig; }
    bool linearize() const { return fLinearize; }

    std::unique_ptr<GrFragmentProcessor> clone() const override {
        return Make(fConfig, fLinearize);
    }

private:
    HighContrastFilterEffect(const SkHighContrastConfig& config, bool linearize)
        : INHERITED(kHighContrastFilterEffect_ClassID, kNone_OptimizationFlags)
        , fConfig(config)
        , fLinearize(linearize) {
    }

    GrGLSLFragmentProcessor* onCreateGLSLInstance() const override;

    virtual void onGetGLSLProcessorKey(const GrShaderCaps& caps,
                                       GrProcessorKeyBuilder* b) const override;

    bool onIsEqual(const GrFragmentProcessor& other) const override {
        const HighContrastFilterEffect& that = other.cast<HighContrastFilterEffect>();
        return fConfig.fGrayscale == that.fConfig.fGrayscale &&
            fConfig.fInvertStyle == that.fConfig.fInvertStyle &&
            fConfig.fContrast == that.fConfig.fContrast &&
            fLinearize == that.fLinearize;
    }

    SkHighContrastConfig fConfig;
    bool fLinearize;

    typedef GrFragmentProcessor INHERITED;
};

class GLHighContrastFilterEffect : public GrGLSLFragmentProcessor {
public:
    static void GenKey(const GrProcessor&, const GrShaderCaps&, GrProcessorKeyBuilder*);

protected:
    void onSetData(const GrGLSLProgramDataManager&, const GrFragmentProcessor&) override;
    void emitCode(EmitArgs& args) override;

private:
    UniformHandle fContrastUni;

    typedef GrGLSLFragmentProcessor INHERITED;
};

GrGLSLFragmentProcessor* HighContrastFilterEffect::onCreateGLSLInstance() const {
    return new GLHighContrastFilterEffect();
}

void HighContrastFilterEffect::onGetGLSLProcessorKey(const GrShaderCaps& caps,
                                                     GrProcessorKeyBuilder* b) const {
    GLHighContrastFilterEffect::GenKey(*this, caps, b);
}

void GLHighContrastFilterEffect::onSetData(const GrGLSLProgramDataManager& pdm,
                                           const GrFragmentProcessor& proc) {
    const HighContrastFilterEffect& hcfe = proc.cast<HighContrastFilterEffect>();
    pdm.set1f(fContrastUni, hcfe.config().fContrast);
}

void GLHighContrastFilterEffect::GenKey(
    const GrProcessor& proc, const GrShaderCaps&, GrProcessorKeyBuilder* b) {
  const HighContrastFilterEffect& hcfe = proc.cast<HighContrastFilterEffect>();
  b->add32(static_cast<uint32_t>(hcfe.config().fGrayscale));
  b->add32(static_cast<uint32_t>(hcfe.config().fInvertStyle));
  b->add32(hcfe.linearize() ? 1 : 0);
}

void GLHighContrastFilterEffect::emitCode(EmitArgs& args) {
    const HighContrastFilterEffect& hcfe = args.fFp.cast<HighContrastFilterEffect>();
    const SkHighContrastConfig& config = hcfe.config();

    const char* contrast;
    fContrastUni = args.fUniformHandler->addUniform(kFragment_GrShaderFlag, kHalf_GrSLType,
                                                    "contrast", &contrast);

    if (nullptr == args.fInputColor) {
        args.fInputColor = "half4(1)";
    }

    GrGLSLFPFragmentBuilder* fragBuilder = args.fFragBuilder;

    fragBuilder->codeAppendf("half4 color = %s;", args.fInputColor);

    // Unpremultiply. The max() is to guard against 0 / 0.
    fragBuilder->codeAppendf("half nonZeroAlpha = max(color.a, 0.00001);");
    fragBuilder->codeAppendf("color = half4(color.rgb / nonZeroAlpha, nonZeroAlpha);");

    if (hcfe.linearize()) {
        fragBuilder->codeAppend("color.rgb = color.rgb * color.rgb;");
    }

    // Grayscale.
    if (config.fGrayscale) {
        fragBuilder->codeAppendf("half luma = dot(color, half4(%f, %f, %f, 0));",
                                 SK_LUM_COEFF_R, SK_LUM_COEFF_G, SK_LUM_COEFF_B);
        fragBuilder->codeAppendf("color = half4(luma, luma, luma, 0);");
    }

    if (config.fInvertStyle == InvertStyle::kInvertBrightness) {
        fragBuilder->codeAppendf("color = half4(1, 1, 1, 1) - color;");
    }

    if (config.fInvertStyle == InvertStyle::kInvertLightness) {
        // Convert from RGB to HSL.
        fragBuilder->codeAppendf("half fmax = max(color.r, max(color.g, color.b));");
        fragBuilder->codeAppendf("half fmin = min(color.r, min(color.g, color.b));");
        fragBuilder->codeAppendf("half l = (fmax + fmin) / 2;");

        fragBuilder->codeAppendf("half h;");
        fragBuilder->codeAppendf("half s;");

        fragBuilder->codeAppendf("if (fmax == fmin) {");
        fragBuilder->codeAppendf("  h = 0;");
        fragBuilder->codeAppendf("  s = 0;");
        fragBuilder->codeAppendf("} else {");
        fragBuilder->codeAppendf("  half d = fmax - fmin;");
        fragBuilder->codeAppendf("  s = l > 0.5 ?");
        fragBuilder->codeAppendf("      d / (2 - fmax - fmin) :");
        fragBuilder->codeAppendf("      d / (fmax + fmin);");
        // We'd like to just write "if (color.r == fmax) { ... }". On many GPUs, running the
        // angle_d3d9_es2 config, that failed. It seems that max(x, y) is not necessarily equal
        // to either x or y. Tried several ways to fix it, but this was the only reasonable fix.
        fragBuilder->codeAppendf("  if (color.r >= color.g && color.r >= color.b) {");
        fragBuilder->codeAppendf("    h = (color.g - color.b) / d + ");
        fragBuilder->codeAppendf("        (color.g < color.b ? 6 : 0);");
        fragBuilder->codeAppendf("  } else if (color.g >= color.b) {");
        fragBuilder->codeAppendf("    h = (color.b - color.r) / d + 2;");
        fragBuilder->codeAppendf("  } else {");
        fragBuilder->codeAppendf("    h = (color.r - color.g) / d + 4;");
        fragBuilder->codeAppendf("  }");
        fragBuilder->codeAppendf("}");
        fragBuilder->codeAppendf("h /= 6;");
        fragBuilder->codeAppendf("l = 1.0 - l;");
        // Convert back from HSL to RGB.
        SkString hue2rgbFuncName;
        static const GrShaderVar gHue2rgbArgs[] = {
            GrShaderVar("p", kHalf_GrSLType),
            GrShaderVar("q", kHalf_GrSLType),
            GrShaderVar("t", kHalf_GrSLType),
        };
        fragBuilder->emitFunction(kHalf_GrSLType,
                                  "hue2rgb",
                                  SK_ARRAY_COUNT(gHue2rgbArgs),
                                  gHue2rgbArgs,
                                  "if (t < 0)"
                                  "  t += 1;"
                                  "if (t > 1)"
                                  "  t -= 1;"
                                  "if (t < 1/6.)"
                                  "  return p + (q - p) * 6 * t;"
                                  "if (t < 1/2.)"
                                  "  return q;"
                                  "if (t < 2/3.)"
                                  "  return p + (q - p) * (2/3. - t) * 6;"
                                  "return p;",
                                  &hue2rgbFuncName);
        fragBuilder->codeAppendf("if (s == 0) {");
        fragBuilder->codeAppendf("  color = half4(l, l, l, 0);");
        fragBuilder->codeAppendf("} else {");
        fragBuilder->codeAppendf("  half q = l < 0.5 ? l * (1 + s) : l + s - l * s;");
        fragBuilder->codeAppendf("  half p = 2 * l - q;");
        fragBuilder->codeAppendf("  color.r = %s(p, q, h + 1/3.);", hue2rgbFuncName.c_str());
        fragBuilder->codeAppendf("  color.g = %s(p, q, h);", hue2rgbFuncName.c_str());
        fragBuilder->codeAppendf("  color.b = %s(p, q, h - 1/3.);", hue2rgbFuncName.c_str());
        fragBuilder->codeAppendf("}");
    }

    // Contrast.
    fragBuilder->codeAppendf("if (%s != 0) {", contrast);
    fragBuilder->codeAppendf("  half m = (1 + %s) / (1 - %s);", contrast, contrast);
    fragBuilder->codeAppendf("  half off = (-0.5 * m + 0.5);");
    fragBuilder->codeAppendf("  color = m * color + off;");
    fragBuilder->codeAppendf("}");

    // Clamp.
    fragBuilder->codeAppendf("color = clamp(color, 0, 1);");

    if (hcfe.linearize()) {
        fragBuilder->codeAppend("color.rgb = sqrt(color.rgb);");
    }

    // Restore the original alpha and premultiply.
    fragBuilder->codeAppendf("color.a = %s.a;", args.fInputColor);
    fragBuilder->codeAppendf("color.rgb *= color.a;");

    // Copy to the output color.
    fragBuilder->codeAppendf("%s = color;", args.fOutputColor);
}

std::unique_ptr<GrFragmentProcessor> SkHighContrast_Filter::asFragmentProcessor(
        GrContext*, const GrColorSpaceInfo& csi) const {
    bool linearize = !csi.isGammaCorrect();
    return HighContrastFilterEffect::Make(fConfig, linearize);
}
#endif<|MERGE_RESOLUTION|>--- conflicted
+++ resolved
@@ -9,7 +9,6 @@
 #include "SkPM4f.h"
 #include "SkArenaAlloc.h"
 #include "SkRasterPipeline.h"
-#include "SkSafeRange.h"
 #include "SkReadBuffer.h"
 #include "SkString.h"
 #include "SkWriteBuffer.h"
@@ -142,23 +141,11 @@
 }
 
 sk_sp<SkFlattenable> SkHighContrast_Filter::CreateProc(SkReadBuffer& buffer) {
-    SkSafeRange safe;
-
     SkHighContrastConfig config;
     config.fGrayscale = buffer.readBool();
-<<<<<<< HEAD
-    config.fInvertStyle = safe.checkLE<InvertStyle>(buffer.readInt(), InvertStyle::kLast);
-    config.fContrast = buffer.readScalar();
-
-    if (!buffer.validate(safe)) {
-        return nullptr;
-    }
-
-=======
     config.fInvertStyle = buffer.read32LE(InvertStyle::kLast);
     config.fContrast = buffer.readScalar();
 
->>>>>>> 0b9bef23
     return SkHighContrastFilter::Make(config);
 }
 
