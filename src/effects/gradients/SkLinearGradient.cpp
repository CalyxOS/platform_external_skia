
/*
 * Copyright 2012 Google Inc.
 *
 * Use of this source code is governed by a BSD-style license that can be
 * found in the LICENSE file.
 */

#include "SkLinearGradient.h"

static inline int repeat_bits(int x, const int bits) {
    return x & ((1 << bits) - 1);
}

static inline int repeat_8bits(int x) {
    return x & 0xFF;
}

// Visual Studio 2010 (MSC_VER=1600) optimizes bit-shift code incorrectly.
// See http://code.google.com/p/skia/issues/detail?id=472
#if defined(_MSC_VER) && (_MSC_VER >= 1600)
#pragma optimize("", off)
#endif

static inline int mirror_bits(int x, const int bits) {
#ifdef SK_CPU_HAS_CONDITIONAL_INSTR
    if (x & (1 << bits))
        x = ~x;
    return x & ((1 << bits) - 1);
#else
    int s = x << (31 - bits) >> 31;
    return (x ^ s) & ((1 << bits) - 1);
#endif
}

static inline int mirror_8bits(int x) {
#ifdef SK_CPU_HAS_CONDITIONAL_INSTR
    if (x & 256) {
        x = ~x;
    }
    return x & 255;
#else
    int s = x << 23 >> 31;
    return (x ^ s) & 0xFF;
#endif
}

#if defined(_MSC_VER) && (_MSC_VER >= 1600)
#pragma optimize("", on)
#endif

static void pts_to_unit_matrix(const SkPoint pts[2], SkMatrix* matrix) {
    SkVector    vec = pts[1] - pts[0];
    SkScalar    mag = vec.length();
    SkScalar    inv = mag ? SkScalarInvert(mag) : 0;

    vec.scale(inv);
    matrix->setSinCos(-vec.fY, vec.fX, pts[0].fX, pts[0].fY);
    matrix->postTranslate(-pts[0].fX, -pts[0].fY);
    matrix->postScale(inv, inv);
}

///////////////////////////////////////////////////////////////////////////////

SkLinearGradient::SkLinearGradient(const SkPoint pts[2],
                                   const SkColor colors[],
                                   const SkScalar pos[],
                                   int colorCount,
                                   SkShader::TileMode mode,
                                   SkUnitMapper* mapper)
    : SkGradientShaderBase(colors, pos, colorCount, mode, mapper)
    , fStart(pts[0])
    , fEnd(pts[1]) {
    pts_to_unit_matrix(pts, &fPtsToUnit);
}

SkLinearGradient::SkLinearGradient(SkFlattenableReadBuffer& buffer)
    : INHERITED(buffer)
    , fStart(buffer.readPoint())
    , fEnd(buffer.readPoint()) {
}

void SkLinearGradient::flatten(SkFlattenableWriteBuffer& buffer) const {
    this->INHERITED::flatten(buffer);
    buffer.writePoint(fStart);
    buffer.writePoint(fEnd);
}

bool SkLinearGradient::setContext(const SkBitmap& device, const SkPaint& paint,
                                 const SkMatrix& matrix) {
    if (!this->INHERITED::setContext(device, paint, matrix)) {
        return false;
    }

    unsigned mask = SkMatrix::kTranslate_Mask | SkMatrix::kScale_Mask;
    if ((fDstToIndex.getType() & ~mask) == 0) {
        fFlags |= SkShader::kConstInY32_Flag;
        if ((fFlags & SkShader::kHasSpan16_Flag) && !paint.isDither()) {
            // only claim this if we do have a 16bit mode (i.e. none of our
            // colors have alpha), and if we are not dithering (which obviously
            // is not const in Y).
            fFlags |= SkShader::kConstInY16_Flag;
        }
    }
    return true;
}

#define NO_CHECK_ITER               \
    do {                            \
    unsigned fi = fx >> SkGradientShaderBase::kCache32Shift; \
    SkASSERT(fi <= 0xFF);           \
    fx += dx;                       \
    *dstC++ = cache[toggle + fi];   \
    toggle = next_dither_toggle(toggle); \
    } while (0)

namespace {

typedef void (*LinearShadeProc)(TileProc proc, SkFixed dx, SkFixed fx,
                                SkPMColor* dstC, const SkPMColor* cache,
                                int toggle, int count);

// Linear interpolation (lerp) is unnecessary if there are no sharp
// discontinuities in the gradient - which must be true if there are
// only 2 colors - but it's cheap.
void shadeSpan_linear_vertical_lerp(TileProc proc, SkFixed dx, SkFixed fx,
                                    SkPMColor* SK_RESTRICT dstC,
                                    const SkPMColor* SK_RESTRICT cache,
                                    int toggle, int count) {
    // We're a vertical gradient, so no change in a span.
    // If colors change sharply across the gradient, dithering is
    // insufficient (it subsamples the color space) and we need to lerp.
    unsigned fullIndex = proc(fx);
    unsigned fi = fullIndex >> SkGradientShaderBase::kCache32Shift;
    unsigned remainder = fullIndex & ((1 << SkGradientShaderBase::kCache32Shift) - 1);
    
    int index0 = fi + toggle;
    int index1 = index0;
    if (fi < SkGradientShaderBase::kCache32Count - 1) {
        index1 += 1;
    }
    SkPMColor lerp = SkFastFourByteInterp(cache[index1], cache[index0], remainder);
    index0 ^= SkGradientShaderBase::kDitherStride32;
    index1 ^= SkGradientShaderBase::kDitherStride32;
    SkPMColor dlerp = SkFastFourByteInterp(cache[index1], cache[index0], remainder);
    sk_memset32_dither(dstC, lerp, dlerp, count);
}

void shadeSpan_linear_clamp(TileProc proc, SkFixed dx, SkFixed fx,
                            SkPMColor* SK_RESTRICT dstC,
                            const SkPMColor* SK_RESTRICT cache,
                            int toggle, int count) {
    SkClampRange range;
    range.init(fx, dx, count, 0, SkGradientShaderBase::kCache32Count - 1);

    if ((count = range.fCount0) > 0) {
        sk_memset32_dither(dstC,
            cache[toggle + range.fV0],
            cache[next_dither_toggle(toggle) + range.fV0],
            count);
        dstC += count;
    }
    if ((count = range.fCount1) > 0) {
        int unroll = count >> 3;
        fx = range.fFx1;
        for (int i = 0; i < unroll; i++) {
            NO_CHECK_ITER;  NO_CHECK_ITER;
            NO_CHECK_ITER;  NO_CHECK_ITER;
            NO_CHECK_ITER;  NO_CHECK_ITER;
            NO_CHECK_ITER;  NO_CHECK_ITER;
        }
        if ((count &= 7) > 0) {
            do {
                NO_CHECK_ITER;
            } while (--count != 0);
        }
    }
    if ((count = range.fCount2) > 0) {
        sk_memset32_dither(dstC,
            cache[toggle + range.fV1],
            cache[next_dither_toggle(toggle) + range.fV1],
            count);
    }
}

void shadeSpan_linear_mirror(TileProc proc, SkFixed dx, SkFixed fx,
                             SkPMColor* SK_RESTRICT dstC,
                             const SkPMColor* SK_RESTRICT cache,
                             int toggle, int count) {
    do {
        unsigned fi = mirror_8bits(fx >> 8);
        SkASSERT(fi <= 0xFF);
        fx += dx;
        *dstC++ = cache[toggle + fi];
        toggle = next_dither_toggle(toggle);
    } while (--count != 0);
}

void shadeSpan_linear_repeat(TileProc proc, SkFixed dx, SkFixed fx,
        SkPMColor* SK_RESTRICT dstC,
        const SkPMColor* SK_RESTRICT cache,
        int toggle, int count) {
    do {
        unsigned fi = repeat_8bits(fx >> 8);
        SkASSERT(fi <= 0xFF);
        fx += dx;
        *dstC++ = cache[toggle + fi];
        toggle = next_dither_toggle(toggle);
    } while (--count != 0);
}

}

void SkLinearGradient::shadeSpan(int x, int y, SkPMColor* SK_RESTRICT dstC,
                                int count) {
    SkASSERT(count > 0);

    SkPoint             srcPt;
    SkMatrix::MapXYProc dstProc = fDstToIndexProc;
    TileProc            proc = fTileProc;
    const SkPMColor* SK_RESTRICT cache = this->getCache32();
#ifdef USE_DITHER_32BIT_GRADIENT
    int                 toggle = init_dither_toggle(x, y);
#else
    int toggle = 0;
#endif

    if (fDstToIndexClass != kPerspective_MatrixClass) {
        dstProc(fDstToIndex, SkIntToScalar(x) + SK_ScalarHalf,
                             SkIntToScalar(y) + SK_ScalarHalf, &srcPt);
        SkFixed dx, fx = SkScalarToFixed(srcPt.fX);

        if (fDstToIndexClass == kFixedStepInX_MatrixClass) {
            SkFixed dxStorage[1];
            (void)fDstToIndex.fixedStepInX(SkIntToScalar(y), dxStorage, NULL);
            dx = dxStorage[0];
        } else {
            SkASSERT(fDstToIndexClass == kLinear_MatrixClass);
            dx = SkScalarToFixed(fDstToIndex.getScaleX());
        }

        LinearShadeProc shadeProc = shadeSpan_linear_repeat;
<<<<<<< HEAD
        if (SkFixedNearlyZero(dx, (SK_Fixed1 >> 14))) {
#ifdef SK_SIMPLE_TWOCOLOR_VERTICAL_GRADIENTS
            if (fColorCount > 2) {
                shadeProc = shadeSpan_linear_vertical_lerp;
            } else {
                shadeProc = shadeSpan_linear_vertical;
            }
#else
=======
        if (SkFixedNearlyZero(dx)) {
>>>>>>> d686ac77
            shadeProc = shadeSpan_linear_vertical_lerp;
        } else if (SkShader::kClamp_TileMode == fTileMode) {
            shadeProc = shadeSpan_linear_clamp;
        } else if (SkShader::kMirror_TileMode == fTileMode) {
            shadeProc = shadeSpan_linear_mirror;
        } else {
            SkASSERT(SkShader::kRepeat_TileMode == fTileMode);
        }
        (*shadeProc)(proc, dx, fx, dstC, cache, toggle, count);
    } else {
        SkScalar    dstX = SkIntToScalar(x);
        SkScalar    dstY = SkIntToScalar(y);
        do {
            dstProc(fDstToIndex, dstX, dstY, &srcPt);
            unsigned fi = proc(SkScalarToFixed(srcPt.fX));
            SkASSERT(fi <= 0xFFFF);
            *dstC++ = cache[toggle + (fi >> kCache32Shift)];
            toggle = next_dither_toggle(toggle);
            dstX += SK_Scalar1;
        } while (--count != 0);
    }
}

SkShader::BitmapType SkLinearGradient::asABitmap(SkBitmap* bitmap,
                                                SkMatrix* matrix,
                                                TileMode xy[]) const {
    if (bitmap) {
        this->getGradientTableBitmap(bitmap);
    }
    if (matrix) {
        matrix->preConcat(fPtsToUnit);
    }
    if (xy) {
        xy[0] = fTileMode;
        xy[1] = kClamp_TileMode;
    }
    return kLinear_BitmapType;
}

SkShader::GradientType SkLinearGradient::asAGradient(GradientInfo* info) const {
    if (info) {
        commonAsAGradient(info);
        info->fPoint[0] = fStart;
        info->fPoint[1] = fEnd;
    }
    return kLinear_GradientType;
}

static void dither_memset16(uint16_t dst[], uint16_t value, uint16_t other,
                            int count) {
    if (reinterpret_cast<uintptr_t>(dst) & 2) {
        *dst++ = value;
        count -= 1;
        SkTSwap(value, other);
    }

    sk_memset32((uint32_t*)dst, (value << 16) | other, count >> 1);

    if (count & 1) {
        dst[count - 1] = value;
    }
}

#define NO_CHECK_ITER_16                \
    do {                                \
    unsigned fi = fx >> SkGradientShaderBase::kCache16Shift;  \
    SkASSERT(fi < SkGradientShaderBase::kCache16Count);       \
    fx += dx;                           \
    *dstC++ = cache[toggle + fi];       \
    toggle = next_dither_toggle16(toggle);            \
    } while (0)

namespace {

typedef void (*LinearShade16Proc)(TileProc proc, SkFixed dx, SkFixed fx,
                                  uint16_t* dstC, const uint16_t* cache,
                                  int toggle, int count);

void shadeSpan16_linear_vertical(TileProc proc, SkFixed dx, SkFixed fx,
                                 uint16_t* SK_RESTRICT dstC,
                                 const uint16_t* SK_RESTRICT cache,
                                 int toggle, int count) {
    // we're a vertical gradient, so no change in a span
    unsigned fi = proc(fx) >> SkGradientShaderBase::kCache16Shift;
    SkASSERT(fi < SkGradientShaderBase::kCache16Count);
    dither_memset16(dstC, cache[toggle + fi],
        cache[next_dither_toggle16(toggle) + fi], count);

}

void shadeSpan16_linear_clamp(TileProc proc, SkFixed dx, SkFixed fx,
                              uint16_t* SK_RESTRICT dstC,
                              const uint16_t* SK_RESTRICT cache,
                              int toggle, int count) {
    SkClampRange range;
    range.init(fx, dx, count, 0, SkGradientShaderBase::kCache32Count - 1);

    if ((count = range.fCount0) > 0) {
        dither_memset16(dstC,
            cache[toggle + range.fV0],
            cache[next_dither_toggle16(toggle) + range.fV0],
            count);
        dstC += count;
    }
    if ((count = range.fCount1) > 0) {
        int unroll = count >> 3;
        fx = range.fFx1;
        for (int i = 0; i < unroll; i++) {
            NO_CHECK_ITER_16;  NO_CHECK_ITER_16;
            NO_CHECK_ITER_16;  NO_CHECK_ITER_16;
            NO_CHECK_ITER_16;  NO_CHECK_ITER_16;
            NO_CHECK_ITER_16;  NO_CHECK_ITER_16;
        }
        if ((count &= 7) > 0) {
            do {
                NO_CHECK_ITER_16;
            } while (--count != 0);
        }
    }
    if ((count = range.fCount2) > 0) {
        dither_memset16(dstC,
            cache[toggle + range.fV1],
            cache[next_dither_toggle16(toggle) + range.fV1],
            count);
    }
}

void shadeSpan16_linear_mirror(TileProc proc, SkFixed dx, SkFixed fx,
                               uint16_t* SK_RESTRICT dstC,
                               const uint16_t* SK_RESTRICT cache,
                               int toggle, int count) {
    do {
        unsigned fi = mirror_bits(fx >> SkGradientShaderBase::kCache16Shift,
                                        SkGradientShaderBase::kCache16Bits);
        SkASSERT(fi < SkGradientShaderBase::kCache16Count);
        fx += dx;
        *dstC++ = cache[toggle + fi];
        toggle = next_dither_toggle16(toggle);
    } while (--count != 0);
}

void shadeSpan16_linear_repeat(TileProc proc, SkFixed dx, SkFixed fx,
                               uint16_t* SK_RESTRICT dstC,
                               const uint16_t* SK_RESTRICT cache,
                               int toggle, int count) {
    do {
        unsigned fi = repeat_bits(fx >> SkGradientShaderBase::kCache16Shift,
                                  SkGradientShaderBase::kCache16Bits);
        SkASSERT(fi < SkGradientShaderBase::kCache16Count);
        fx += dx;
        *dstC++ = cache[toggle + fi];
        toggle = next_dither_toggle16(toggle);
    } while (--count != 0);
}
}

void SkLinearGradient::shadeSpan16(int x, int y,
                                  uint16_t* SK_RESTRICT dstC, int count) {
    SkASSERT(count > 0);

    SkPoint             srcPt;
    SkMatrix::MapXYProc dstProc = fDstToIndexProc;
    TileProc            proc = fTileProc;
    const uint16_t* SK_RESTRICT cache = this->getCache16();
    int                 toggle = init_dither_toggle16(x, y);

    if (fDstToIndexClass != kPerspective_MatrixClass) {
        dstProc(fDstToIndex, SkIntToScalar(x) + SK_ScalarHalf,
                             SkIntToScalar(y) + SK_ScalarHalf, &srcPt);
        SkFixed dx, fx = SkScalarToFixed(srcPt.fX);

        if (fDstToIndexClass == kFixedStepInX_MatrixClass) {
            SkFixed dxStorage[1];
            (void)fDstToIndex.fixedStepInX(SkIntToScalar(y), dxStorage, NULL);
            dx = dxStorage[0];
        } else {
            SkASSERT(fDstToIndexClass == kLinear_MatrixClass);
            dx = SkScalarToFixed(fDstToIndex.getScaleX());
        }

        LinearShade16Proc shadeProc = shadeSpan16_linear_repeat;
        if (SkFixedNearlyZero(dx)) {
            shadeProc = shadeSpan16_linear_vertical;
        } else if (SkShader::kClamp_TileMode == fTileMode) {
            shadeProc = shadeSpan16_linear_clamp;
        } else if (SkShader::kMirror_TileMode == fTileMode) {
            shadeProc = shadeSpan16_linear_mirror;
        } else {
            SkASSERT(SkShader::kRepeat_TileMode == fTileMode);
        }
        (*shadeProc)(proc, dx, fx, dstC, cache, toggle, count);
    } else {
        SkScalar    dstX = SkIntToScalar(x);
        SkScalar    dstY = SkIntToScalar(y);
        do {
            dstProc(fDstToIndex, dstX, dstY, &srcPt);
            unsigned fi = proc(SkScalarToFixed(srcPt.fX));
            SkASSERT(fi <= 0xFFFF);

            int index = fi >> kCache16Shift;
            *dstC++ = cache[toggle + index];
            toggle = next_dither_toggle16(toggle);

            dstX += SK_Scalar1;
        } while (--count != 0);
    }
}

#if SK_SUPPORT_GPU

#include "GrTBackendEffectFactory.h"

/////////////////////////////////////////////////////////////////////

class GrGLLinearGradient : public GrGLGradientEffect {
public:

    GrGLLinearGradient(const GrBackendEffectFactory& factory, const GrEffectRef&)
                       : INHERITED (factory) { }

    virtual ~GrGLLinearGradient() { }

    virtual void emitCode(GrGLShaderBuilder*,
                          const GrEffectStage&,
                          EffectKey,
                          const char* vertexCoords,
                          const char* outputColor,
                          const char* inputColor,
                          const TextureSamplerArray&) SK_OVERRIDE;

    static EffectKey GenKey(const GrEffectStage& stage, const GrGLCaps&) {
        return GenMatrixKey(stage);
    }

private:

    typedef GrGLGradientEffect INHERITED;
};

/////////////////////////////////////////////////////////////////////

class GrLinearGradient : public GrGradientEffect {
public:

    static GrEffectRef* Create(GrContext* ctx,
                               const SkLinearGradient& shader,
                               const SkMatrix& matrix,
                               SkShader::TileMode tm) {
        AutoEffectUnref effect(SkNEW_ARGS(GrLinearGradient, (ctx, shader, matrix, tm)));
        return CreateEffectRef(effect);
    }

    virtual ~GrLinearGradient() { }

    static const char* Name() { return "Linear Gradient"; }
    const GrBackendEffectFactory& getFactory() const SK_OVERRIDE {
        return GrTBackendEffectFactory<GrLinearGradient>::getInstance();
    }

    typedef GrGLLinearGradient GLEffect;

private:
    GrLinearGradient(GrContext* ctx,
                     const SkLinearGradient& shader,
                     const SkMatrix& matrix,
                     SkShader::TileMode tm)
        : INHERITED(ctx, shader, matrix, tm) { }
    GR_DECLARE_EFFECT_TEST;

    typedef GrGradientEffect INHERITED;
};

/////////////////////////////////////////////////////////////////////

GR_DEFINE_EFFECT_TEST(GrLinearGradient);

GrEffectRef* GrLinearGradient::TestCreate(SkRandom* random,
                                          GrContext* context,
                                          GrTexture**) {
    SkPoint points[] = {{random->nextUScalar1(), random->nextUScalar1()},
                        {random->nextUScalar1(), random->nextUScalar1()}};

    SkColor colors[kMaxRandomGradientColors];
    SkScalar stopsArray[kMaxRandomGradientColors];
    SkScalar* stops = stopsArray;
    SkShader::TileMode tm;
    int colorCount = RandomGradientParams(random, colors, &stops, &tm);
    SkAutoTUnref<SkShader> shader(SkGradientShader::CreateLinear(points,
                                                                 colors, stops, colorCount,
                                                                 tm));
    SkPaint paint;
    return shader->asNewEffect(context, paint);
}

/////////////////////////////////////////////////////////////////////

void GrGLLinearGradient::emitCode(GrGLShaderBuilder* builder,
                                  const GrEffectStage& stage,
                                  EffectKey key,
                                  const char* vertexCoords,
                                  const char* outputColor,
                                  const char* inputColor,
                                  const TextureSamplerArray& samplers) {
    this->emitYCoordUniform(builder);
    const char* coords;
    this->setupMatrix(builder, key, vertexCoords, &coords);
    SkString t;
    t.append(coords);
    t.append(".x");
    this->emitColorLookup(builder, t.c_str(), outputColor, inputColor, samplers[0]);
}

/////////////////////////////////////////////////////////////////////

GrEffectRef* SkLinearGradient::asNewEffect(GrContext* context, const SkPaint&) const {
    SkASSERT(NULL != context);
    SkMatrix matrix;
    if (!this->getLocalMatrix().invert(&matrix)) {
        return NULL;
    }
    matrix.postConcat(fPtsToUnit);
    return GrLinearGradient::Create(context, *this, matrix, fTileMode);
}

#else

GrEffectRef* SkLinearGradient::asNewEffect(GrContext*, const SkPaint&) const {
    SkDEBUGFAIL("Should not call in GPU-less build");
    return NULL;
}

#endif

#ifdef SK_DEVELOPER
void SkLinearGradient::toString(SkString* str) const {
    str->append("SkLinearGradient (");

    str->appendf("start: (%f, %f)", fStart.fX, fStart.fY);
    str->appendf(" end: (%f, %f) ", fEnd.fX, fEnd.fY);

    this->INHERITED::toString(str);

    str->append(")");
}
#endif<|MERGE_RESOLUTION|>--- conflicted
+++ resolved
@@ -240,18 +240,7 @@
         }
 
         LinearShadeProc shadeProc = shadeSpan_linear_repeat;
-<<<<<<< HEAD
         if (SkFixedNearlyZero(dx, (SK_Fixed1 >> 14))) {
-#ifdef SK_SIMPLE_TWOCOLOR_VERTICAL_GRADIENTS
-            if (fColorCount > 2) {
-                shadeProc = shadeSpan_linear_vertical_lerp;
-            } else {
-                shadeProc = shadeSpan_linear_vertical;
-            }
-#else
-=======
-        if (SkFixedNearlyZero(dx)) {
->>>>>>> d686ac77
             shadeProc = shadeSpan_linear_vertical_lerp;
         } else if (SkShader::kClamp_TileMode == fTileMode) {
             shadeProc = shadeSpan_linear_clamp;
