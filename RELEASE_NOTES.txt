Skia Graphics Release Notes

This file includes a list of high level updates for each milestone release.

* * *

Milestone 88
------------

  * <insert new release notes here>

<<<<<<< HEAD
=======
  * Limit the types and intrinsics supported in SkRuntimeEffect to GLSL ES 1.00
    https://review.skia.org/332597

>>>>>>> ba9a04fb
  * Add AVIF support to SkHeifCodec.

  * Add support for creating SkSurfaceCharacterizations directly for use by a
    GrVkSecondaryCBDrawContext.
    https://review.skia.org/331877

  * Removed SkSurfaceProps::kLegacyFontHost_InitType, SkFontLCDConfig, and related code.
    The default pixel geometry for SkSurfaceProps is now kUnknown instead of kRGB_H.
    The removal was guarded by the SK_LEGACY_SURFACE_PROPS build flag which was later removed.
    https://review.skia.org/322490
    https://review.skia.org/329364

  * Legacy 8-bit YUV interface removed from SkImageGenerator. Use more flexible SkYUVAPixmaps-
    based interface instead.
    https://review.skia.org/327917

  * New variant of SkImage::MakeFromYUVATextures. Takes a new type GrYUVATextures
    which wraps an SkYUVAInfo and compatible set of GrBackendTextures. The provides
    a more complete and structured specification of the planar configuration. Previous
    version is deprecated.
    Already deprecated MakeFromYUVATexturesCopyToExternal added to replace other deprecated
    APIs. It's not recommended that clients use this and instead use the pattern described
    in the API comment.
    https://review.skia.org/317762
    https://review.skia.org/329956

  * Add field to GrContextOptions to disable mipmap support even if the backend
    supports it.

  * SkTPin() removed from public API.

  * Add new SkImageFilters::Blend factory function, in place of the now deprecated
    SkImageFilters::Xfermode factory function. Behavior is identical, but name better matches
    conventions in SkShader and SkColorFilter.
    https://review.skia.org/324623

  * SkImageFilters::Foo() factory functions now accept SkIRect, SkRect, and optional SkIRect* or
    SkRect*, instead of previously just the optional SkIRect*. Internally, the crop rects are stored
    as floats to allow for fractional crops to be defined in the local coordinate system (before
    transformation by the canvas matrix).
    https://review.skia.org/324622

  * Add new SkImageFilters::Shader factory and deprecate SkImageFilters::Paint factory. All
    supported/valid Paint() filters can be represented more cleanly as a Shader image filter.
    https://review.skia.org/323680

  * GrContext has been replaced by two separate classes: GrDirectContext which is
    the traditional notion of GrContext, and GrRecordingContext which is a context
    that is recording an SkDeferredDisplayList and therefore has reduced functionality.
    Unless you are using SkDeferredDisplayList, migrate directly to GrDirectContext in
    all cases.

  * CPU sync bool added to SkSurface::flushAndSubmit() and GrContext::flushAndSubmit()

  * Removed legacy variant of SkImage::MakeFromYUVAPixmaps. Use the version that
    takes SkYUVAPixmaps instead. It has a more structured description of the
    planar configuration.
    https://review.skia.org/322480

  * Some SkImage YUV image factories have been removed. Replacement patterns
    outlined below.
    SkImage::MakeFromYUVATexturesCopy
        1) Make SkImage from YUVA planes using SkImage::MakeFromYUVATextures
        2) Use Skia to allocate a surface using SkSurface::MakeRenderTarget
        3) surface->getCanvas()->drawImage(image, 0, 0);
        4) surface->makeImageSnapShot() produces RGBA image.
    SkImage::MakeFromYUVATexturesCopyWithExternalBackend
        1) Make image using MakeFromYUVATextures
        2) Make a SkSurface around result texture using SkSurface::MakeFromBackendTexture
        3) surface->getCanvas()->drawImage(image, 0, 0);
        4) surface->flushAndSubmit()
        5) Optional: SkImage::MakeFromBackendTexture() to use as SkImage.
    SkImage::MakeFromNV12TexturesCopy
        Same as SkImage::MakeFromYUVATexturesCopy
    https://review.skia.org/321537

  * GrBackendRenderTargets which are created with a stencilBits param, now require
    the stencilBits to be 0, 8, or 16.
    https://review.skia.org/321545

* * *

Milestone 87
------------

  * GrVkImageInfo now has a field for sample count. GrBackendRenderTarget constructor
    that took both a GrVkImageInfo and separate sample count is deprecated. Use the
    version without sample count instead. Similarly, GrD3DTextureResourceInfo now
    has a sample count field and GrBackendRenderTarget no longer takes a separate
    sample count for Direct3D. The sample count for GrBackendRenderTarget is now
    directly queried from MtlTexture rather than passed separately. The version that
    takes a separate sample count is deprecated and the parameter is ignored.
    https://review.skia.org/320262
    https://review.skia.org/320757
    https://review.skia.org/320956

  * Added deprecation warning for Metal support on MacOS 10.13, iOS 8.3, and older.
    https://review.skia.org/320260

  * GrVkImageInfo now has a field for sample count. GrBackendRenderTarget constructor
    that took both a GrVkImageInfo and separate sample count is deprecated. Use the
    version without sample count instead.

  * Update SkClipOp::kMax_EnumValue to include only intersect and difference when
    SK_SUPPORT_DEPRECATED_CLIPOPS is not defined.
    https://review.skia.org/320064

  * Add support for external allocator for Direct3D 12 backend.
    Defines base classes for an allocation associated with a backend texture and a
    a memory allocator to create such allocations.
    Adds memory allocator to backend context.
    https://review.skia.org/317243

  * Add new optional parameter to GrContext::setBackend[Texture/RenderTarget]State which can
    be used to return the previous GrBackendSurfaceMutableState before the requested change.
    https://review.skia.org/318698

  * New optimized clip stack for GPU backends. Enabled by default but old behavior based on
    SkClipStack can be restored by defining SK_DISABLE_NEW_GR_CLIP_STACK when building. It is not
    compatible with SK_SUPPORT_DEPRECATED_CLIPOPS and we are targeting the removal of support for
    the deprecated, expanding clip ops.
    https://review.skia.org/317209

  * GPU backends now properly honor the SkFilterQuality when calling drawAtlas.
    https://review.skia.org/313081

  * The signature of 'main' used with SkRuntimeEffect SkSL has changed. There is no longer an
    'inout half4 color' parameter, effects must return their color instead.
    Valid signatures are now 'half4 main()' or 'half4 main(float2 coord)'.
    https://review.skia.org/310756

  * New YUVA planar specifications for SkCodec, SkImageGenerator, SkImage::MakeFromYUVAPixmaps.
    Chroma subsampling is specified in more structured way. SkCodec and SkImageGenerator
    don't assume 3 planes with 8bit planar values. Old APIs are deprecated.
    https://review.skia.org/309658
    https://review.skia.org/312886
    https://review.skia.org/314276
    https://review.skia.org/316837
    https://review.skia.org/317097

  * Added VkImageUsageFlags to GrVkImageInfo struct.

* * *

Milestone 86
------------

  * Remove support for 'in' variables from SkRuntimeEffect. API now exclusively refers to inputs
    as 'uniforms'.
    https://review.skia.org/309050

  * Add SkImageGeneratorNDK and SkEncodeImageWithNDK for using Android's NDK APIs to decode and
    encode.
    https://review.skia.org/308185
    https://review.skia.org/308800

  * SkImage:remove DecodeToRaster, DecodeToTexture
    https://review.skia.org/306331

  * Add GrContext api to update compressed backend textures.
    https://review.skia.org/302265

  * Rename GrMipMapped to GrMipmapped for consistency with new APIs.
    Also rename GrBackendTexture::hasMipMaps() to GrBackendTexture::hasMipmaps()
    https://review.skia.org/304576
    https://review.skia.org/304598

  * Add option for clients to own semaphores after wait calls.
    https://review.skia.org/301216

  * Remove obsolete GrFlushFlags.
    https://review.skia.org/298818

  * Adds default flush() calls to SkSurface, SkImage, and GrContext. These calls do
    a basic flush without a submit. If you haven't updated Skia in a couple releases
    and still have flush() calls in your code that you expect to do a flush and
    submit, you should update all those to the previously added flushAndSubmit() calls
    instead.
    https://review.skia.org/299141

  * Enable BackendSemaphores for the Direct3D backend.
    https://review.skia.org/298752

  * Added SkImage:asyncRescaleAndReadPixels and SkImage::asyncRescaleAndReadPixelsYUV420
    https://review.skia.org/299281

  * Ganesh is moving towards replacing GrContext with the GrDirectContext/GrRecordingContext
    pair. GrDirectContexts have _direct_ access to the GPU and are very similar to the old
    GrContext. GrRecordingContexts are less powerful contexts that lack GPU access but provided
    context-like utilities during DDL recording. SkSurfaces and SkCanvas will now only return
    GrRecordingContexts. Clients requiring context features that need GPU access can then
    check (via GrRecordingContext::asDirectContext) if the available recording context is actually
    a direct context.

  * Replace #defined values in SkString with equivalent constexprs.
    http://review.skia.org/306160

* * *

Milestone 85
------------

  * Added GrContext::oomed() which reports whether Skia has seen a GL_OUT_OF_MEMORY
    error from Open GL [ES] or VK_ERROR_OUT_OF_*_MEMORY from Vulkan.
    https://review.skia.org/298216

  * Add option on SkSurface::flush to pass in a GrBackendSurfaceMutableState which
    we will set the gpu backend surface to be at the end of the flush.
    https://review.skia.org/295567

  * Add GrContext function to set mutable state on a backend surface. Currently this
    is only used for setting vulkan VkImage layout and queue family.
    https://review.skia.org/293844

  * SkSurface factores that take GrBackendTexture or GrBackendRenderTarget now always
    call the release proc (if provided) on failure. SkSurface::replaceBackendTexture
    also calls the release proc on failure.
    https://review.skia.org/293762

  * SkSurface::asyncRescaleAndReadPixels and SkSurfaceasyncRescaleAndReadPixelsYUV420
    now require explicit GrContext submit to guarantee finite time before callback
    is invoked.
    https://review.skia.org/292840

  * Add VkSharingMode field to GrVkImageInfo.
    https://review.skia.org/293559

  * Move SkBitmapRegionDecoder into client_utils/android.

  * SkCanvas.clear and SkCanvas.drawColor now accept SkColor4f in addition to SkColor.

  * Remove SkSurface::MakeFromBackendTextureAsRenderTarget.
    This factory existed to work around issues with GL_TEXTURE_RECTANGLE that existed
    in Chrome's command buffer. Those issues have since been resolved. Use
    SkSurface::MakeFromBackendTexutre or SkSurface::MakeFromBackendRenderTarget instead.
    https://review.skia.org/292719

  * Adds submittedProc callback to GrFlushInfo which will be called when the work
    from the flush call is submitted to the GPU. This is specifically useful for knowing
    when semahpores sent with the flush have been submitted and can be waiting on.
    https://review.skia.org/291078

  * GrContext submit is now required to be called in order to send GPU work to the
    actual GPU. The flush calls simply produces 3D API specific objects that are ready
    to be submitted (e.g. command buffers). For the GL backend, the flush will still
    send commands to the driver. However, clients should still assume the must call
    submit which is where any glFlush that is need for sync objects will be called. There,
    are flushAndSubmit() functions of GrContext, SkSurface, and SkImage that will act
    like the previous flush() functions. This will flush the work and immediately call
    submit.
    https://review.skia.org/289033

  * Remove deprecated version of flush calls on GrContext and SkSurface.
    https://review.skia.org/2290540

  * SkCanvas::drawVertices and drawPatch now support mapping an SkShader without explicit
    texture coordinates. If they're not supplied, the local positions (vertex position or
    patch cubic positions) will be directly used to sample the SkShader.
    https://review.skia.org/290130

* * *

Milestone 84
------------

  * Add api on GrContext, updateBackendTexture that will upload new data to a
    GrBackendTexture.
    https://review.skia.org/288909

  * Add GrContext getter to SkSurface.
    https://review.skia.org/289479

  * Deprecate GrContext and SkSurface flush() call and replace ith with flushAndSubmit().
    This only effects the default flush call that takes no parameters.
    https://review.skia.org/289478

  * GrContext::createBackendTexture functions that initialize the texture no longer
    guarantee that all the data has been uploaded and the gpu is done with the texture.
    Instead the client can assume the upload work has been submitted to the gpu and they
    must wait for that work to finish before deleting the texture. This can be done via
    their own synchronization or by passing in a finish proc into the create calls which
    will be called when it is safe to delete the texture (at least in terms of work
    done during the create).
    https://review.skia.org/286517

  * Remove unused SkMaskFilter helpers: compbine, compose
    Note: shadermaskfilter will likely be removed next (clipShader should serve)

  * Add back SkCanvas::kPreserveLCDText_SaveLayerFlag to indicate that saveLayer()
    will preserve LCD-text. All text in the layer must be drawn on opaque background
    to ensure correct rendering.

  * Add the new directory client_utils/ for code that is specific to a single client and
    should be considered separate from Skia proper. Move SkFrontBufferedStream into the
    subdir android/.

  * SkBitmap and SkPixmap's erase() methods now treat their color parameters
    consistently with the rest of Skia, with all SkColors and any untagged
    SkColor4fs interpreted as sRGB, not as a color in the bitmap's color space.
    SkPixmap::erase(SkColor4f) now takes an SkColorSpace, so you can pass
    pixmap.colorSpace() if you want the old behavior.

  * SkCamera.h and SkMatrix44.h are DEPRECATED.
    Use SkM44 if you want to have 3d transformations.

  * Changed Dilate and Erode image filters to take SkScalar for radius instead of int. While
    the image filters themselves are defined in terms of discrete pixels, the radii provided by
    the user are mapped through the CTM so taking ints forced over discretization. After mapping
    through the CTM the radii are now rounded to pixels.
    https://review.skia.org/281731
    https://review.skia.org/282636

  * Updated the contract of GrContext and SkSurface flush calls in regards to semaphores. Made it
    clear that the caller is responsible for deleting any initialized semaphores after the flush
    call regardless if we were able to submit them or not. Also, allows skia to only submit a
    subset of the requested semaphores if we failed to create some.
    https://review.skia.org/282265


  * SkCanvas::drawVertices will now always fill the triangles specified by the vertices. Previously,
    vertices with no colors and no (texture coordinates or shader) would be drawn in wireframe.
    https://review.skia.org/282043

* * *

Milestone 83
------------

  * Remove localmatrix option from SkShaders::[Blend, Lerp]

  * Fill out Direct3D parameters for backend textures and backend rendertargets.

  * SkImage::makeTextureImage() takes an optional SkBudgeted param

  * Made non-GL builds of GPU backend more robust.
    https://review.skia.org/277456

  * MoltenVK support removed. Use Metal backend instead.
    https://review.skia.org/277612

* * *

Milestone 82
------------

  * Removed drawBitmap and related functions from SkDevice; all public drawBitmap functions on
    SkCanvas automatically wrap the bitmap in an SkImage and call the equivalent drawImage function.
    Drawing mutable SkBitmaps will now incur a mandatory copy. Switch to using SkImage directly or
    mark the bitmap as immutable before drawing.

  * Removed "volatile" flag from SkVertices. All SkVertices objects are assumed to be
    volatile (the previous default behavior).

  * Removed exotic legacy bitmap functions from SkCanvas (drawBitmapLattic, drawBitmapNine); the
    exotic SkImage functions still exist.

  * Make it possible to selectively turn on/off individual encoders/decoders,
    using skia_use_(libpng/libjpeg_turbo/libwebp)(decode/encode).

  * Removed GrGpuResource, GrSurface, and GrTexture from public api. These were not
    meant to be public, and we now can move them into src. Also removed getTexture
    function from SkImage.h

  * Removed Bones from SkVertices

  * Added a field to GrContextOptions that controls whether GL errors are checked after
    GL calls that allocate textures, etc. It also controls checking for shader compile
    success, and program linking success.

  * Made SkDeferredDisplayList.h officially part of the public API (i.e., moved it to
    include/core). Also added a ProgramIterator to SkDeferredDisplayList which allows
    clients to pre-compile some of the shaders the DDL requires.

  * Added two new helper methods to SkSurfaceCharacterization: createBackendFormat and
    createFBO0. These make it easier for clients to create new surface characterizations that
    differ only a little from an existing surface characterization.

  * Removed SkTMax and SkTMin.
  * Removed SkTClamp and SkClampMax.
  * Removed SkScalarClampMax and SkScalarPin.
  * Removed SkMax32 and SkMin32.
  * Removed SkMaxScalar and SkMinScalar.

  * SkColorSetA now warns if the result is unused.

  * An SkImageInfo with a null SkColorSpace passed to SkCodec::getPixels() and
    related calls is treated as a request to do no color correction at decode
    time.

  * Add new APIs to add attributes to document structure node when
    creating a tagged PDF.

  * Remove CGFontRef parameter from SkCreateTypefaceFromCTFont.
    Use CTFontManagerCreateFontDescriptorFromData instead of
    CGFontCreateWithDataProvider to create CTFonts to avoid memory use issues.

  * Added SkCodec:: and SkAndroidCodec::getICCProfile for reporting the native
    ICC profile of an encoded image, even if it doesn't map to an SkColorSpace.

  * SkSurface::ReplaceBackendTexture takes ContentChangeMode as a parameter,
    which allow callers to specify whether retain a copy of the current content.

  * Enforce the existing documentation in SkCanvas::saveLayer that it ignores
    any mask filter on the restore SkPaint. The 'coverage' of a layer is
    ill-defined, and masking should be handled by pre-clipping or using the
    auxiliary clip mask image of the SaveLayerRec.

* * *

Milestone 81
------------

  * Added support for GL_NV_fence extension.

  * Make SkImageInfo::validRowBytes require rowBytes to be pixel aligned. This
    makes SkBitmap match the behavior of raster SkSurfaces in rejecting
    non-aligned rowBytes.

  * Added an SkImage::MakeRasterFromCompressed entry point. Also updated
    SkImage::MakeFromCompressed to decompress the compressed image data if
    the GPU doesn't support the specified compression type (i.e., macOS Metal
    doesn't support BC1_RGB8_UNORM so such compressed images will always be
    decompressed on that platform).

  * Added support for BC1 RGBA compressed textures

  * Added CachingHint to SkImage::makeRasterImage

  * Added SkAnimatedImage::getCurrentFrame()

  * Add support to create an SkSurface from an MTKView, with delayed acquisition of
    the MTLDrawable.
    Entry point: SkSurface::MakeFromMTKView

  * Removed SkIRect::EmptyIRect(). Use SkIRect::MakeEmpty() instead.
    https://review.skia.org/262382/

  * Moved SkRuntimeEffect to public API. This is the new (experimental) interface to custom SkSL
    shaders and color filters.

  * Added BC1 compressed format support. Metal and Vulkan seem to only support the BC
    formats on desktop machines.

  * Added compressed format support for backend texture creation API.
    This adds the following new entry points:
    GrContext::compressedBackendFormat
    GrContext::createCompressedBackendTexture
    The latter method comes in variants that allow color-initialized and
    compressed texture data initialized.

  * Added SkMatrix::MakeTrans(SkIVector)
    https://review.skia.org/259804

* * *

Milestone 80
------------

  * For Vulkan backend, we now require that the VkDevice, Queue, and Instance outlive
    either the destruction or abandoning of the GrContext. Additionally, all
    GrBackendTextures created via GrContext::createBackendTexture calls must be deleted
    before destroying or abandoning the GrContext.
    https://review.skia.org/257921

  * Removed SkSize& SkSize::operator=(const SkISize&)
    https://review.skia.org/257880

  * SkISize width() and height() now constexpr
    https://review.skia.org/257680

  * Added SkMatrix::MakeTrans(SkVector) and SkRect::makeOffset(SkVector).
    https://review.skia.org/255782

  * Added SkImageInfo::MakeA8(SkISize) and added optional color space parameter to
    SkImageInfo::MakeN32Premul(SkISize).

  * Added dimensions() and getFrameCount() to SkAnimatedImage
    https://review.skia.org/253542

  * Removed SkMatrix44 version of toXYZD50 from SkColorSpace. Switched to skcms types in
    transferFn, invTrasnferFn, and gamutTransformTo functions.
    https://review.skia.org/252596

  * Removed rotation and YUV support from SkColorMatrix
    https://review.skia.org/252188

  * Added kBT2020_SkYUVColorSpace. This is BT.2020's YCbCr conversion (non-constant-luminance).
    https://review.skia.org/252160

  * Remove old async read pixels APIs
    https://review.skia.org/251198

  * Expose SkBlendModeCoeff and SkBlendMode_AsCoeff for Porter-Duff blend modes.
    https://review.skia.org/252600

* * *

Milestone 79
------------

  * SkTextBlob::Iter to discover the glyph indices and typefaces in each run
    https://skia-review.googlesource.com/246296

  * Added support for PQ and HLG transfer functions to SkColorSpace.
    https://skia-review.googlesource.com/c/skia/+/249000

  * Added new api on GrContext ComputeImageSize. This replaces the hold static helper
    ComputeTextureSize.
    https://skia-review.googlesource.com/c/skia/+/247337

  * New versions of SkSurface async-rescale-and read APIs that allow client to extend
    the lifetime of the result data. Old versions are deprecated.
    https://review.skia.org/245457

  * Add SkColorInfo. It's dimensionless SkImageInfo.
    https://review.skia.org/245261

  * Added SkPixmap-based createBackendTexture method to GrContext. This allows clients to create
    backend resources (initialized with texture data) that Skia/Ganesh doesn't know about/track.
    https://review.skia.org/244676

  * Add explicit src and dst colorspace parameters to SkColorFilter::filterColor4f()
    https://review.skia.org/244882

  * Remove Vulkan/Metal float32 RGBA texture support
    https://review.skia.org/244881

  * Add SkSurface::MakeFromCAMetalLayer
    https://review.skia.org/242563

  * Added kAlpha_F16_SkColorType, kRG_F16_SkColorType and kRGBA_16161616_SkColorType.
    This is intended to help support HDR YUV uses case (e.g., P010 and P016). As such,
    the addition is focused on allowing creation of SkPixmaps and SkImages and not
    SkSurfaces (i.e., who wants to render to render to these?)
    https://review.skia.org/241357

  * Start to move nested SkPath types (e.g. Direction, Verb) up to root level in SkPathTypes.h
    https://review.skia.org/241079

  * Remove isRectContour and ksNestedFillRects from public
    https://review.skia.org/241078

  * Added kRG_88_SkColorType. This is intended to help support YUV uses case (e.g., NV12).
    As such, the addition is focused on allowing creation of SkPixmaps and SkImages and not
    SkSurfaces (i.e., who wants to render to RG?)
    https://review.skia.org/239930
    https://review.skia.org/235797

  * Make the size of program/pipeline caches configurable via
    GrContextOptions::fRuntimeProgramCacheSize
    https://review.skia.org/239756

  * Added kAlpha_16_SkColorType and kRG_1616_SkColorType. This is intended to help support HDR YUV
    uses case (e.g., P010 and P016). As such, the addition is focused on allowing creation of
    SkPixmaps and SkImages and not SkSurfaces (i.e., who wants to render to render to these?)
    https://review.skia.org/239930

  * Add GrContext::precompileShader to allow up-front compilation of previously-cached shaders.
    https://review.skia.org/239438

* * *

Milestone 78
------------

  * SkDrawLooper is no longer supported in SkPaint or SkCanvas.
    https://review.skia.org/230579
    https://review.skia.org/231736

  * SkPath::Iter::next() now ignores its consumDegenerates bools. Those will so
    go away entirely
    https://review.skia.org/235104

  * SkImage: new factories: DecodeToRaster, DecodeToTexture
    https://review.skia.org/234476

  * SkImageFilter API refactor started:
    - Provide new factory API in include/effects/SkImageFilters
    - Consolidated enum types to use SkTileMode and SkColorChannel
    - Hide filter implementation classes
    - Hide previously public functions on SkImageFilter that were intended for
      internal use only
    https://review.skia.org/230198
    https://review.skia.org/230876
    https://review.skia.org/231256

  * SkColorFilters::HSLAMatrix - new matrix color filter operating in HSLA
    space.
    https://review.skia.org/231736

  * Modify GrBackendFormat getters to not return internal pointers. Use an enum
    class for GL formats.
    https://review.skia.org/233160

  * Expose GrContext::dump() when SK_ENABLE_DUMP_GPU is defined.
    https://review.skia.org/233557

  * Vulkan backend now supports YCbCr sampler for I420 Vulkan images that are
    not backed by external images.
    https://review.skia.org/233776

  * Add SkCodec::SelectionPolicy for distinguishing between decoding a still
    image or an image sequence for a container format that has both (e.g. HEIF).
    https://review.skia.org/232839

  * SkImage::makeTextureImage and SkImage::MakeCrossContextFromPixmap no longer
    take an SkColorSpace parameter. It was unused.
    https://review.skia.org/234579
    https://review.skia.org/234912

  * SkImage::reinterpretColorSpace - to reinterpret image contents in a new
    color space.
    https://review.skia.org/234328

  * Removed SkImage::MakeCrossContextFromEncoded.
    https://review.skia.org/234912

  * Add Metal support for GrFence, GrSemaphore, and GrBackendSemaphore
    https://review.skia.org/233416

  * SkMallocPixelRef: remove MakeDirect and MakeWithProc from API.
    https://review.skia.org/234660

  * Remove 4-parameter variant of SkRect::join() and intersect(), and
    noemptycheck variants of intersect().
    https://review.skia.org/235832
    https://review.skia.org/237142

  * Remove unused sk_sp comparison operators.
    https://review.skia.org/236942

  * Add SkColor4f variant to experimental_DrawEdgeAAQuad for SkiaRenderer.
    https://review.skia.org/237492

  * Deprecated maxCount resource cache limit for Ganesh.
    This hasn't been relevant for a long time.

  * Changed GrContextOptions' fDisallowGLSLBinaryCaching to fShaderCacheStrategy,
    and allow caching SkSL.
    https://review.skia.org/238856

  * Use GL_QCOM_TILED_RENDERING to explicitly discard stencil

  * Added RELEASE_NOTES.txt file
    https://review.skia.org/229760

  * Implemented internal support for OpenGL tessellation.<|MERGE_RESOLUTION|>--- conflicted
+++ resolved
@@ -9,12 +9,9 @@
 
   * <insert new release notes here>
 
-<<<<<<< HEAD
-=======
   * Limit the types and intrinsics supported in SkRuntimeEffect to GLSL ES 1.00
     https://review.skia.org/332597
 
->>>>>>> ba9a04fb
   * Add AVIF support to SkHeifCodec.
 
   * Add support for creating SkSurfaceCharacterizations directly for use by a
