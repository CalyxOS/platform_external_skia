--- conflicted
+++ resolved
@@ -10,27 +10,7 @@
 #define SkTypeface_android_DEFINED
 
 #include "SkTypeface.h"
-#include "SkPaint.h"
 
-<<<<<<< HEAD
-#include "../harfbuzz/src/harfbuzz-shaper.h"
-#include "../harfbuzz_ng/src/hb.h"
-
-/**
- *  Return a new typeface for a fallback script. If the script is
- *  not valid, or can not map to a font, returns null.
- *  @param  script   The harfbuzz script id.
- *  @param  style    The font style, for example bold
- *  @param  elegant  true if we want the web friendly elegant version of the font
- *  @return          reference to the matching typeface. Caller must call
- *                   unref() when they are done.
- */
-SK_API SkTypeface* SkCreateTypefaceForScriptNG(hb_script_t script, SkTypeface::Style style,
-        SkPaint::FontVariant fontVariant = SkPaint::kDefault_Variant);
-
-SK_API SkTypeface* SkCreateTypefaceForScript(HB_Script script, SkTypeface::Style style,
-        SkPaint::FontVariant fontVariant = SkPaint::kDefault_Variant);
-=======
 #ifdef SK_BUILD_FOR_ANDROID
 
 class SkPaintOptionsAndroid;
@@ -87,7 +67,6 @@
 
 SK_API SkTypeface* SkCreateTypefaceForScript(HB_Script script, SkTypeface::Style style,
         SkPaintOptionsAndroid::FontVariant fontVariant = SkPaintOptionsAndroid::kDefault_Variant);
->>>>>>> 779bf8a9
 
 #endif // #ifdef SK_BUILD_FOR_ANDROID_FRAMEWORK
 #endif // #ifndef SkTypeface_android_DEFINED